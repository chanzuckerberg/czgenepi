--- conflicted
+++ resolved
@@ -31,12 +31,7 @@
 Both the frontend and backend services will automatically reload when their source code is modified, but they won't automatically rebuild when their dependencies (such as npm or pip package lists) change.
 
 To update frontend changes:
-<<<<<<< HEAD
 1. add dependency to [src/ts/package.json](src/ts/package.json) (or add a new scripts command)
-=======
-
-1. add dependency to [src/ts/package.json](src/ts/package.json)
->>>>>>> a060a481
 2. run `make local-sync`
 
 
@@ -52,7 +47,6 @@
 
 ### Make targets for managing dev:
 
-<<<<<<< HEAD
 | Command                 | Description                                                                          | Notes                                                                                                |
 | ----------------------- | ------------------------------------------------------------------------------------ | ---------------------------------------------------------------------------------------------------- |
 | `make help`               | Learn more about what `make` targets are available                                   |                                                          |
@@ -76,27 +70,6 @@
 | `make backend-debugger`         | Attach to the backend service                                                        |  use this to connect to pdb console if setting break points using pdb   |
 | `make rm-pycache`         | removes all `__pycache__` files                                                            |  run this command if encountering issues with pycharm debugger (containers exiting prematurely)   |
 
-=======
-| Command                                                           | Description                                                                        | Notes                                                                                                                                               |
-| ----------------------------------------------------------------- | ---------------------------------------------------------------------------------- | --------------------------------------------------------------------------------------------------------------------------------------------------- |
-| `make help`                                                       | Learn more about what `make` targets are available                                 |                                                                                                                                                     |
-| `make local-init`                                                 | Launch a new local dev env and populate it with test data.                         |                                                                                                                                                     |
-| `make local-start`                                                | Start a local dev environment that's been stopped.                                 |                                                                                                                                                     |
-| `make local-stop`                                                 | Stop the local dev environment.                                                    |                                                                                                                                                     |
-| `make local-dbconsole`                                            | Connect to the local database.                                                     |                                                                                                                                                     |
-| `make local-logs`                                                 | Tail the logs of the dev env containers.                                           | Run `make local-logs CONTAINER=backend` to tail the logs of a specific container. Dev containers are: backend, frontend, localstack, database, oidc |
-| `make local-shell CONTAINER=frontend`                             | Open a command shell in one of the dev containers                                  | Dev containers are: backend, frontend, localstack, database, oidc                                                                                   |
-| `make local-status`                                               | Show the status of the containers in the dev environment.                          |                                                                                                                                                     |
-| `make local-clean`                                                | Remove everything related to the local dev environment (including db data!)        |                                                                                                                                                     |
-| `make local-sync`                                                 | Re-sync the local-environment state after modifying library deps or docker configs |                                                                                                                                                     |
-| `make utility-alembic-upgrade-head`                               | Upgrade local DB with new revisions                                                |                                                                                                                                                     |
-| `make utility-alembic-autogenerate MESSAGE="descriptive message"` | Autogenerate migration against local DB                                            |                                                                                                                                                     |
-| `make utility-test`                                               | Runs pytest in `src/py`                                                            |                                                                                                                                                     |
-| `make utility-check-style`                                        | Runs mypy, flake8, isort, and black style checkers against files in `src/py`       |                                                                                                                                                     |
-| `make utility-run-style`                                          | Runs isort and black against files in `src/py`                                     |                                                                                                                                                     |
-| `make backend-debugger`                                           | Attach to the backend service                                                      | use this to connect to pdb console if setting break points using pdb                                                                                |
-| `make rm-pycache`                                                 | removes all `__pycache__` files                                                    | run this command if encountering issues with pycharm debugger (containers exiting prematurely)                                                      |
->>>>>>> a060a481
 
 ### External dependencies
 
