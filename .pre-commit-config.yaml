repos:
  - repo: https://github.com/timothycrosley/isort
    rev: stable
    hooks:
      - id: isort
        language_version: python3.7
  - repo: https://github.com/psf/black
    rev: stable
    hooks:
      - id: black
<<<<<<< HEAD
        language_version: python3.8
  - repo: https://github.com/pre-commit/mirrors-prettier
    rev: v2.2.1
    hooks:
    - id: prettier
      args: [--write]
      types_or: [javascript, jsx, ts, tsx]
      files: ^src/ts/src
  - repo: https://github.com/pre-commit/mirrors-eslint
    rev: v7.11.0
    hooks:
    - id: eslint
      files: \.[jt]sx?$  # *.js, *.jsx, *.ts and *.tsx
      types: [file]
      args: [--fix, --config src/ts/.eslintrc.js. --ignore-path src/ts/.eslintignore]
      additional_dependencies:
      - eslint@7.11.0
      - eslint-plugin-react@7.22.0
      - eslint-plugin-react-hooks@4.2.0
      - eslint-config-prettier@7.1.0
      - babel-eslint@10.1.0
      - \@typescript-eslint/eslint-plugin@4.5.0
      - \@typescript-eslint/parser@4.5.0
=======
        language_version: python3.7
>>>>>>> ae831349
<|MERGE_RESOLUTION|>--- conflicted
+++ resolved
@@ -8,7 +8,6 @@
     rev: stable
     hooks:
       - id: black
-<<<<<<< HEAD
         language_version: python3.8
   - repo: https://github.com/pre-commit/mirrors-prettier
     rev: v2.2.1
@@ -31,7 +30,4 @@
       - eslint-config-prettier@7.1.0
       - babel-eslint@10.1.0
       - \@typescript-eslint/eslint-plugin@4.5.0
-      - \@typescript-eslint/parser@4.5.0
-=======
-        language_version: python3.7
->>>>>>> ae831349
+      - \@typescript-eslint/parser@4.5.0