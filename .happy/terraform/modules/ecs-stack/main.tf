# This deploys an Aspen stack.
#

data aws_secretsmanager_secret_version config {
  secret_id = var.happy_config_secret
}

locals {
  secret = jsondecode(data.aws_secretsmanager_secret_version.config.secret_string)
  alb_key = var.require_okta ? "private_albs" : "public_albs"

  custom_stack_name     = var.stack_name
  priority              = var.priority
  deployment_stage      = var.deployment_stage
  remote_dev_prefix     = var.stack_prefix
  wait_for_steady_state = var.wait_for_steady_state

  migration_cmd         = ["make", "remote-db-migrations"]
  deletion_cmd          = ["make", "remote-db-drop"]
  backend_cmd           = []
  frontend_cmd          = ["npm", "run", "serve"]
  data_load_path        = length(var.sql_import_file) > 0 ? "${local.secret["s3_buckets"]["aspen"]["name"]}/${var.sql_import_file}" : ""

  vpc_id                = local.secret["vpc_id"]
  subnets               = local.secret["private_subnets"]
  security_groups       = local.secret["security_groups"]
  zone                  = local.secret["zone_id"]
  cluster               = local.secret["cluster_arn"]

  swipe_comms_bucket    = local.secret["s3_buckets"]["aspen_swipe_comms"]["name"]
  swipe_wdl_bucket      = local.secret["s3_buckets"]["aspen_swipe_wdl"]["name"]
  aspen_data_bucket     = local.secret["s3_buckets"]["aspen_data"]["name"]

  # Web images
  frontend_image   = join(":", [local.secret["ecrs"]["frontend"]["url"], lookup(var.image_tags, "frontend", var.image_tag)])
  backend_image    = join(":", [local.secret["ecrs"]["backend"]["url"], lookup(var.image_tags, "backend", var.image_tag)])

  # Workflow images
  pangolin_image   = join(":", [local.secret["ecrs"]["pangolin"]["url"], lookup(var.image_tags, "pangolin", var.image_tag)])
  nextstrain_image = join(":", [local.secret["ecrs"]["nextstrain"]["url"], lookup(var.image_tags, "nextstrain", var.image_tag)])
  gisaid_image     = join(":", [local.secret["ecrs"]["gisaid"]["url"], lookup(var.image_tags, "gisaid", var.image_tag)])

  # This is the wdl executor image, doesn't change on update.
  swipe_image     = join(":", [local.secret["ecrs"]["swipe"]["url"], "rev-6"]) # TODO - we probably don't want to hardcode this

  batch_role_arn             = local.secret["batch_queues"]["aspen"]["role_arn"]
  ec2_queue_arn              = local.secret["batch_envs"]["aspen"]["envs"]["EC2"]["queue_arn"]
  spot_queue_arn             = local.secret["batch_envs"]["aspen"]["envs"]["SPOT"]["queue_arn"]
  external_dns               = local.secret["external_zone_name"]
  internal_dns               = local.secret["internal_zone_name"]

  frontend_listener_arn = local.secret[local.alb_key]["frontend"]["listener_arn"]
  backend_listener_arn  = local.secret[local.alb_key]["backend"]["listener_arn"]
  frontend_alb_zone     = local.secret[local.alb_key]["frontend"]["zone_id"]
  backend_alb_zone      = local.secret[local.alb_key]["backend"]["zone_id"]
  frontend_alb_dns      = local.secret[local.alb_key]["frontend"]["dns_name"]
  backend_alb_dns       = local.secret[local.alb_key]["backend"]["dns_name"]

  ecs_role_arn          = local.secret["service_roles"]["ecs_role"]
  event_role_arn        = local.secret["service_roles"]["event_role"]
  sfn_role_arn          = local.secret["service_roles"]["sfn_nextstrain"]

  frontend_url = try(join("", ["https://", module.frontend_dns[0].dns_prefix, ".", local.external_dns]), var.frontend_url)
  backend_url  = try(join("", ["https://", module.backend_dns[0].dns_prefix, ".", local.external_dns]), var.backend_url)

  stack_resource_prefix = "aspen"

  state_change_sns_topic_arn = local.secret["sns_topics"]["state_change"]
}

module frontend_dns {
  count                 = var.require_okta ? 1 : 0
  stack_resource_prefix = local.stack_resource_prefix
  source                = "../dns"
  custom_stack_name     = local.custom_stack_name
  app_name              = "frontend"
  alb_dns               = local.frontend_alb_dns
  canonical_hosted_zone = local.frontend_alb_zone
  zone                  = local.internal_dns
}

module backend_dns {
  count                 = var.require_okta ? 1 : 0
  stack_resource_prefix = local.stack_resource_prefix
  source                = "../dns"
  custom_stack_name     = local.custom_stack_name
  app_name              = "backend"
  alb_dns               = local.backend_alb_dns
  canonical_hosted_zone = local.backend_alb_zone
  zone                  = local.internal_dns
}

module frontend_service {
  source                = "../service"
  stack_resource_prefix = local.stack_resource_prefix
  custom_stack_name     = local.custom_stack_name
  app_name              = "frontend"
  vpc                   = local.vpc_id
  image                 = local.frontend_image
  cluster               = local.cluster
  desired_count         = 2
  listener              = local.frontend_listener_arn
  subnets               = local.subnets
  security_groups       = local.security_groups
  task_role_arn         = local.ecs_role_arn
  service_port          = 3000
  cmd                   = local.frontend_cmd
  deployment_stage      = local.deployment_stage
  host_match            = try(join(".", [module.frontend_dns[0].dns_prefix, local.external_dns]), "")
  priority              = local.priority
  api_url               = local.backend_url
  frontend_url          = local.frontend_url
  remote_dev_prefix     = local.remote_dev_prefix

  wait_for_steady_state = local.wait_for_steady_state
}

module backend_service {
  source                = "../service"
  stack_resource_prefix = local.stack_resource_prefix
  custom_stack_name     = local.custom_stack_name
  app_name              = "backend"
  vpc                   = local.vpc_id
  image                 = local.backend_image
  cluster               = local.cluster
  desired_count         = 2
  listener              = local.backend_listener_arn
  subnets               = local.subnets
  security_groups       = local.security_groups
  task_role_arn         = local.ecs_role_arn
  service_port          = 3000
  cmd                   = local.backend_cmd
  deployment_stage      = local.deployment_stage
  host_match            = try(join(".", [module.backend_dns[0].dns_prefix, local.external_dns]), "")
  priority              = local.priority
  api_url               = local.backend_url
  frontend_url          = local.frontend_url
  remote_dev_prefix     = local.remote_dev_prefix
  health_check_path     = "/health"

  wait_for_steady_state = local.wait_for_steady_state
}

module swipe_sfn {
  source                     = "../swipe-sfn"
  app_name                   = "swipe-spot"
  stack_resource_prefix      = local.stack_resource_prefix
  remote_dev_prefix          = local.remote_dev_prefix
  job_definition_name        = module.swipe_batch.batch_job_definition
  ec2_queue_arn              = local.ec2_queue_arn
  spot_queue_arn             = local.spot_queue_arn
  state_change_sns_topic_arn = local.state_change_sns_topic_arn
  role_arn                   = local.sfn_role_arn
  custom_stack_name          = local.custom_stack_name
  deployment_stage           = local.deployment_stage
}

# Write information on how to invoke the gisaid sfn to SSM.
module gisaid_sfn_config {
  source   = "../sfn_config"
  app_name = "gisaid-sfn"
  image    = local.gisaid_image
  vcpus    = 32
  memory   = 420000
  wdl_path = "workflows/gisaid.wdl"
  custom_stack_name     = local.custom_stack_name
  deployment_stage      = local.deployment_stage
  remote_dev_prefix     = local.remote_dev_prefix
  stack_resource_prefix = local.stack_resource_prefix
  swipe_comms_bucket    = local.swipe_comms_bucket
  swipe_wdl_bucket      = local.swipe_wdl_bucket
  sfn_arn               = module.swipe_sfn.step_function_arn
  schedule_expressions  = contains(["prod", "staging"], local.deployment_stage) ? ["cron(0 3 ? * MON-FRI *)"] : []
  event_role_arn        = local.event_role_arn
  extra_args            =  {
    aspen_config_secret_name = "${local.deployment_stage}/aspen-config"
    remote_dev_prefix = local.remote_dev_prefix
    # We'll use the wdl default values for ndjson_cache_key and gisaid_ndjson_url
  }
}

module pangolin_sfn_config {
  source   = "../sfn_config"
  app_name = "pangolin-sfn"
  image    = local.pangolin_image
  memory   = 120000
  wdl_path = "workflows/pangolin.wdl"
  custom_stack_name     = local.custom_stack_name
  deployment_stage      = local.deployment_stage
  remote_dev_prefix     = local.remote_dev_prefix
  stack_resource_prefix = local.stack_resource_prefix
  swipe_comms_bucket    = local.swipe_comms_bucket
  swipe_wdl_bucket      = local.swipe_wdl_bucket
  sfn_arn               = module.swipe_sfn.step_function_arn
  schedule_expressions  = contains(["prod", "staging"], local.deployment_stage) ? ["cron(0 18,23 ? * MON-FRI *)"] : []
  event_role_arn        = local.event_role_arn
  extra_args            =  {
    aspen_config_secret_name = "${local.deployment_stage}/aspen-config"
    remote_dev_prefix        = local.remote_dev_prefix
  }
}

module pangolin_ondemand_sfn_config {
  source   = "../sfn_config"
  app_name = "pangolin-ondemand-sfn"
  image    = local.pangolin_image
  memory   = 120000
  wdl_path = "workflows/pangolin-ondemand.wdl"
  custom_stack_name     = local.custom_stack_name
  deployment_stage      = local.deployment_stage
  remote_dev_prefix     = local.remote_dev_prefix
  stack_resource_prefix = local.stack_resource_prefix
  swipe_comms_bucket    = local.swipe_comms_bucket
  swipe_wdl_bucket      = local.swipe_wdl_bucket
  sfn_arn               = module.swipe_sfn.step_function_arn
  event_role_arn        = local.event_role_arn
  extra_args            =  {
    aspen_config_secret_name = "${local.deployment_stage}/aspen-config"
    remote_dev_prefix        = local.remote_dev_prefix
  }
}

module nextstrain_template_sfn_config {
  source   = "../sfn_config"
  app_name = "nextstrain-sfn"
  image    = local.nextstrain_image
  vcpus    = 10
  memory   = 64000
  wdl_path = "workflows/nextstrain.wdl"
  custom_stack_name     = local.custom_stack_name
  deployment_stage      = local.deployment_stage
  remote_dev_prefix     = local.remote_dev_prefix
  stack_resource_prefix = local.stack_resource_prefix
  swipe_comms_bucket    = local.swipe_comms_bucket
  swipe_wdl_bucket      = local.swipe_wdl_bucket
  sfn_arn               = module.swipe_sfn.step_function_arn
  event_role_arn        = local.event_role_arn
   extra_args            =  {
    aspen_config_secret_name = "${local.deployment_stage}/aspen-config"
    remote_dev_prefix        = local.remote_dev_prefix
  }
}

module nextstrain_ondemand_template_sfn_config {
  source   = "../sfn_config"
  app_name = "nextstrain-ondemand-sfn"
  image    = local.nextstrain_image
  vcpus    = 10
  memory   = 64000
  wdl_path = "workflows/nextstrain-ondemand.wdl"
  custom_stack_name     = local.custom_stack_name
  deployment_stage      = local.deployment_stage
  remote_dev_prefix     = local.remote_dev_prefix
  stack_resource_prefix = local.stack_resource_prefix
  swipe_comms_bucket    = local.swipe_comms_bucket
  swipe_wdl_bucket      = local.swipe_wdl_bucket
  sfn_arn               = module.swipe_sfn.step_function_arn
  event_role_arn        = local.event_role_arn
   extra_args            =  {
    aspen_config_secret_name = "${local.deployment_stage}/aspen-config"
    remote_dev_prefix        = local.remote_dev_prefix
  }
}

module migrate_db {
  source                = "../migration"
  stack_resource_prefix = local.stack_resource_prefix
  image                 = local.backend_image
  task_role_arn         = local.ecs_role_arn
  cmd                   = local.migration_cmd
  custom_stack_name     = local.custom_stack_name
  remote_dev_prefix     = local.remote_dev_prefix
  deployment_stage      = local.deployment_stage
  data_load_path        = local.data_load_path
}

module delete_db {
  count                 = var.delete_protected ? 0 : 1
  stack_resource_prefix = local.stack_resource_prefix
  source                = "../deletion"
  image                 = local.backend_image
  task_role_arn         = local.ecs_role_arn
  cmd                   = local.deletion_cmd
  custom_stack_name     = local.custom_stack_name
  remote_dev_prefix     = local.remote_dev_prefix
  deployment_stage      = local.deployment_stage
}

module swipe_batch {
  source                = "../batch"
  app_name              = "swipe"
  stack_resource_prefix = local.stack_resource_prefix
  batch_role_arn        = local.batch_role_arn
<<<<<<< HEAD
  swipe_image            = "${local.swipe_image_repo}:rev-7" # FIXME rev shouldn't be hardcoded
=======
  swipe_image           = local.swipe_image
>>>>>>> afe05d70
  custom_stack_name     = local.custom_stack_name
  remote_dev_prefix     = local.remote_dev_prefix
  deployment_stage      = local.deployment_stage
  frontend_url          = local.frontend_url
}<|MERGE_RESOLUTION|>--- conflicted
+++ resolved
@@ -41,7 +41,7 @@
   gisaid_image     = join(":", [local.secret["ecrs"]["gisaid"]["url"], lookup(var.image_tags, "gisaid", var.image_tag)])
 
   # This is the wdl executor image, doesn't change on update.
-  swipe_image     = join(":", [local.secret["ecrs"]["swipe"]["url"], "rev-6"]) # TODO - we probably don't want to hardcode this
+  swipe_image     = join(":", [local.secret["ecrs"]["swipe"]["url"], "rev-7"]) # TODO - we probably don't want to hardcode this
 
   batch_role_arn             = local.secret["batch_queues"]["aspen"]["role_arn"]
   ec2_queue_arn              = local.secret["batch_envs"]["aspen"]["envs"]["EC2"]["queue_arn"]
@@ -291,11 +291,7 @@
   app_name              = "swipe"
   stack_resource_prefix = local.stack_resource_prefix
   batch_role_arn        = local.batch_role_arn
-<<<<<<< HEAD
-  swipe_image            = "${local.swipe_image_repo}:rev-7" # FIXME rev shouldn't be hardcoded
-=======
   swipe_image           = local.swipe_image
->>>>>>> afe05d70
   custom_stack_name     = local.custom_stack_name
   remote_dev_prefix     = local.remote_dev_prefix
   deployment_stage      = local.deployment_stage
