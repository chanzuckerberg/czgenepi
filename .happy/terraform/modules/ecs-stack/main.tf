--- conflicted
+++ resolved
@@ -145,23 +145,9 @@
   wait_for_steady_state = local.wait_for_steady_state
 }
 
-<<<<<<< HEAD
 module swipe_sfn {
-  source                 = "../swipe-sfn"
-  app_name               = "swipe-spot"
-  stack_resource_prefix  = local.stack_resource_prefix
-  remote_dev_prefix      = local.remote_dev_prefix
-  job_definition_name    = module.swipe_batch.batch_job_definition
-  ec2_queue_arn          = local.ec2_queue_arn
-  spot_queue_arn         = local.spot_queue_arn
-  role_arn               = local.sfn_role_arn
-  custom_stack_name      = local.custom_stack_name
-  deployment_stage       = local.deployment_stage
-=======
-module swipe_sfn_spot {
   source                     = "../swipe-sfn"
   app_name                   = "swipe-spot"
-  try_spot_first             = true
   stack_resource_prefix      = local.stack_resource_prefix
   remote_dev_prefix          = local.remote_dev_prefix
   job_definition_name        = module.swipe_batch.batch_job_definition
@@ -173,21 +159,6 @@
   deployment_stage           = local.deployment_stage
 }
 
-module swipe_sfn {
-  source                     = "../swipe-sfn"
-  app_name                   = "swipe-ec2"
-  stack_resource_prefix      = local.stack_resource_prefix
-  remote_dev_prefix          = local.remote_dev_prefix
-  job_definition_name        = module.swipe_batch.batch_job_definition
-  ec2_queue_arn              = local.ec2_queue_arn
-  spot_queue_arn             = local.spot_queue_arn
-  state_change_sns_topic_arn = local.state_change_sns_topic_arn
-  role_arn                   = local.sfn_role_arn
-  custom_stack_name          = local.custom_stack_name
-  deployment_stage           = local.deployment_stage
->>>>>>> 25cc444f
-}
-
 # Write information on how to invoke the gisaid sfn to SSM.
 module gisaid_sfn_config {
   source   = "../sfn_config"
