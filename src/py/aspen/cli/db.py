--- conflicted
+++ resolved
@@ -17,19 +17,9 @@
 
 
 @cli.group()
-<<<<<<< HEAD
-@click.option("--env", default=None, help="Whether to use local env")
-@click.pass_context
-def db(ctx, env):
-    # TODO: support multiple runtime environments.
-    if env == "local":
-        config = LocalConfig()
-    else:
-        config = DevelopmentConfig()
-    ctx.obj["ENGINE"] = init_db(get_db_uri(config))
-=======
 @click.option("--local", "config_cls", flag_value=DevelopmentConfig, default=True)
 @click.option("--remote", "config_cls", flag_value=RemoteDatabaseConfig)
+@click.option("--docker", "config_cls", flag_value=LocalConfig)
 @click.pass_context
 def db(ctx, config_cls: Type[Config]):
     # TODO: support multiple runtime environments.
@@ -67,7 +57,6 @@
         (default_db_credentials["ro_username"], secrets["DB"]["ro_password"]),
     ):
         db_interface.engine.execute(f"""ALTER USER {username} PASSWORD '{password}'""")
->>>>>>> d3b7c34f
 
 
 @db.command("create")
