--- conflicted
+++ resolved
@@ -36,11 +36,5 @@
         raise NotImplementedError()
 
     @property
-<<<<<<< HEAD
-    def DATABASE_READONLY_URI(self):
-        # raise NotImplementedError()
-        pass
-=======
     def READONLY_URI(self):
-        raise NotImplementedError()
->>>>>>> 7d1959a1
+        raise NotImplementedError()