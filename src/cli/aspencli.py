#!/usr/bin/env python3
import json
import os.path
import time
import webbrowser
from typing import Optional
from urllib.parse import quote, urlparse

import click
import dateparser
import keyring
import requests
from auth0.v3.authentication.token_verifier import (
    AsymmetricSignatureVerifier,
    JwksFetcher,
)


class InsecureJwksFetcher(JwksFetcher):
    def _fetch_jwks(self, force=False):
        has_expired = self._cache_date + self._cache_ttl < time.time()

        if not force and not has_expired:
            # Return from cache
            self._cache_is_fresh = False
            return self._cache_value

        # Invalidate cache and fetch fresh data
        self._cache_value = {}
        response = requests.get(self._jwks_url, verify=False)

        if response.ok:
            # Update cache
            jwks = response.json()
            self._cache_value = self._parse_jwks(jwks)
            self._cache_is_fresh = True
            self._cache_date = time.time()
        return self._cache_value


class TokenHandler:
    def __init__(self, client_id, auth_url, keyring, oauth_api_config, verify=True):
        parsed_url = urlparse(auth_url)
        self.auth_url = auth_url
        self.domain = parsed_url.netloc
        self.client_id = client_id
        self.keyring = keyring
        self.verify = verify
        self.waiting_status_code = oauth_api_config["waiting_status_code"]
        self.poll_url = oauth_api_config["poll_url"].format(auth_url=self.auth_url)
        self.device_auth_url = oauth_api_config["device_auth_url"].format(
            auth_url=self.auth_url
        )
        self.jwks_url = oauth_api_config["jwks_url"].format(auth_url=self.auth_url)
        self.client_secret = oauth_api_config["client_secret"]
        if self.verify:
            self.sv = AsymmetricSignatureVerifier(self.jwks_url)
        else:
            self.sv = AsymmetricSignatureVerifier(self.jwks_url)
            self.sv._fetcher = InsecureJwksFetcher(self.jwks_url)

    def get_id_token(self):
        creds = self.load_creds()
        if not creds:
            self.device_login()
            creds = self.load_creds()
        return creds["id_token"]

    def decode_token(self, token):
        f"{self.auth_url}/"
        payload = self.sv.verify_signature(token)
        return payload

    def load_creds(self):
        creds = self.keyring.get_password("aspencli", f"devicetoken-{self.domain}")
        if not creds:
            return None
        creds = json.loads(creds)
        # Assume this is token expired if it expires in the next 60s
        if creds["expires_at"] > (int(time.time()) - 60):
            return creds
        return None

    def write_creds(self, creds):
        payload = self.decode_token(creds["id_token"])
        creds["expires_at"] = payload["exp"]
        self.keyring.set_password(
            "aspencli", f"devicetoken-{self.domain}", json.dumps(creds)
        )

    def device_login(self):
        headers = {"content-type": "application/x-www-form-urlencoded"}
        json_headers = {"content-type": "application/json"}
        payload = {"client_id": self.client_id, "scope": "openid profile email"}
        if self.client_secret:
            payload["client_secret"] = self.client_secret
        auth_resp = requests.post(
            self.device_auth_url,
            headers=headers,
            data=payload,
            verify=self.verify,
        )
        auth_resp.raise_for_status()
        device_info = auth_resp.json()
        print(
            "Opening this link in a browser:\n"
            f"    {device_info['verification_uri_complete']}\n"
            "Click confirm to continue"
        )
        webbrowser.open_new_tab(device_info["verification_uri_complete"])
        poll_payload = {
            "client_id": self.client_id,
            "device_code": device_info["device_code"],
            "audience": self.client_id,
            "grant_type": "urn:ietf:params:oauth:grant-type:device_code",
        }
        if self.client_secret:
            poll_payload["client_secret"] = self.client_secret
        while True:
            res = requests.post(
                self.poll_url,
                headers=headers,
                data=poll_payload,
                verify=self.verify,
            )
            if res.status_code == self.waiting_status_code:
                print("waiting...")
                time.sleep(device_info["interval"])
                continue
            if res.status_code != 200:
                raise Exception(f"Invalid response: {res.text}")
            self.write_creds(res.json())
            return


class ApiClient:
    def __init__(self, url, token_handler):
        self.url = url
        self.token_handler = token_handler

    def get_headers(self):
        access_token = self.token_handler.get_id_token()
        headers = {"Authorization": f"Bearer {access_token}"}
        if os.getenv("OAUTH2_PROXY_COOKIE"):
            headers["Cookie"] = f"_oauth2_proxy={os.getenv('OAUTH2_PROXY_COOKIE')}"
        return headers

    def get(self, path, **kwargs):
        headers = self.get_headers()
        url = f"{self.url}{path}"
        return requests.get(url, headers=headers, allow_redirects=False, **kwargs)

    def delete(self, path, **kwargs):
        headers = self.get_headers()
        url = f"{self.url}{path}"
        return requests.delete(url, headers=headers, allow_redirects=False, **kwargs)

    def put(self, path, **kwargs):
        headers = self.get_headers()
        url = f"{self.url}{path}"
        return requests.put(url, headers=headers, allow_redirects=False, **kwargs)

    def post(self, path, **kwargs):
        headers = self.get_headers()
        url = f"{self.url}{path}"
        return requests.post(url, headers=headers, allow_redirects=False, **kwargs)


class CliConfig:
    api_urls = {
        "staging": "https://api.staging.czgenepi.org",
        "prod": "https://api.czgenepi.org",
        "rdev": "https://{stack}-backend.dev.czgenepi.org",
        "local": "http://backend.genepinet.localdev:3000",
    }
    default_oauth_api = {
        "device_auth_url": "{auth_url}/oauth/device/code",
        "poll_url": "{auth_url}/oauth/token",
        "waiting_status_code": 403,
        "client_secret": None,
        "jwks_url": "{auth_url}/.well-known/jwks.json",
    }
    oauth_config = {
        "prod": {
            "auth_url": "https://covidtracker.us.auth0.com",
            "client_id": "PAl0i5pE2rfNS184du02LpAHK5lDhcE2",
            "verify": True,
            "oauth_api_config": default_oauth_api,
        },
        "default": {
            "auth_url": "https://covidtracker-staging.auth0.com",
            "client_id": "YIKBzdeiwgSoMZ88Fo1F65Ebd16Rj5mP",
            "verify": True,
            "oauth_api_config": default_oauth_api,
        },
        "rdev": {
            "auth_url": "https://covidtracker-rdev.auth0.com",
            "client_id": "TBA",
            "verify": True,
            "oauth_api_config": default_oauth_api,
        },
        "local": {
            "auth_url": "https://oidc.genepinet.localdev:8443",
            "client_id": "local-client-id",
            "verify": False,
            "oauth_api_config": {
                "waiting_status_code": 400,
                "device_auth_url": "{auth_url}/connect/deviceauthorization",
                "poll_url": "{auth_url}/connect/token",
                "client_secret": "local-client-secret",
                "jwks_url": "{auth_url}/.well-known/openid-configuration/jwks",
            },
        },
    }

    def __init__(self, env, api=None, stack=None):
        if not api:
            api = self.api_urls.get(env)
        if stack:
            api = api.format(stack=stack)
        self.api = api
        self.env = env

    def get_api_client(self):
        auth_config = self.oauth_config["default"]
        if self.env in self.oauth_config:
            auth_config = self.oauth_config[self.env]

        token_handler = TokenHandler(
            client_id=auth_config["client_id"],
            auth_url=auth_config["auth_url"],
            keyring=keyring.get_keyring(),
            oauth_api_config=auth_config["oauth_api_config"],
            verify=auth_config["verify"],
        )
        api_client = ApiClient(self.api, token_handler)
        return api_client


@click.group()
@click.option(
    "--env",
    default="local",
    type=click.Choice(["local", "rdev", "staging", "prod"], case_sensitive=False),
    help="Aspen API to call",
)
@click.option(
    "--api",
    help="Aspen API endpoint to use - this overrides the default value chosen by the --env flag",
)
@click.option(
    "--stack",
    help="Aspen rdev stack to query",
)
@click.pass_context
def cli(ctx, env, api, stack):
    ctx.ensure_object(dict)
    config = CliConfig(env, api, stack)
    ctx.obj["config"] = config
    ctx.obj["api_client"] = config.get_api_client()


@cli.group()
def usher():
    pass


@usher.command(name="get-link")
@click.argument("sample_ids", nargs=-1)
@click.pass_context
def get_link(ctx, sample_ids):
    api_client = ctx.obj["api_client"]
    payload = {"samples": sample_ids, "downstream_consumer": "USHER"}
    resp = api_client.post("/v2/sequences/getfastaurl", json=payload)
    resp_info = resp.json()
    s3_url = resp_info["url"]
    print(
        f"https://genome.ucsc.edu/cgi-bin/hgPhyloPlace?db=wuhCor1&remoteFile={quote(s3_url)}"
    )


@usher.command(name="get-tree-versions")
@click.pass_context
def get_tree_versions(ctx):
    api_client = ctx.obj["api_client"]
    resp = api_client.get("/v2/usher/tree_versions/")
    print(resp.text)


@cli.group()
def user():
    pass


@user.command(name="me")
@click.pass_context
def me(ctx):
    api_client = ctx.obj["api_client"]
    resp = api_client.get("/v2/users/me")
    print(resp.text)


@user.command(name="update-me")
@click.option(
    "--agreed-to-tos",
    required=True,
    type=bool,
    help="whether the user has agreed to the ToS",
)
@click.option(
    "--ack-policy-version",
    required=True,
    type=str,
    help="YYYY-MM-DD of the policy version the user agreed to",
)
@click.pass_context
def update_me(ctx, agreed_to_tos, ack_policy_version):
    api_client = ctx.obj["api_client"]
    params = {
        "agreed_to_tos": agreed_to_tos,
        "acknowledged_policy_version": ack_policy_version,
    }
    resp = api_client.put("/v2/users/me", json=params)
    print(resp.text)


@user.command(name="create")
@click.argument("email")
@click.option("--name", required=True, type=str, help="The user's name.")
@click.option(
    "--group-id",
    required=True,
    type=str,
    help="The id of the group to create the user in.",
)
@click.option(
    "--auth0-user-id",
    required=True,
    type=str,
    help="The auth0 identifier attached to the user's auth0 account.",
)
@click.option("--group-admin", is_flag=True, default=False)
@click.option("--system-admin", is_flag=True, default=False)
@click.pass_context
def create(
    ctx,
    email,
    name,
    group_id,
    auth0_user_id,
    group_admin,
    system_admin,
):
    api_client = ctx.obj["api_client"]
    user = {
        "name": name,
        "email": email,
        "group_id": group_id,
        "group_admin": group_admin,
        "system_admin": system_admin,
        "auth0_user_id": auth0_user_id,
    }
    print(user)
    resp = api_client.post("/v2/users/", json=user)
    print(resp.text)


@cli.group()
def group():
    pass


<<<<<<< HEAD
@group.command(name="create")
@click.option("--name", required=True, type=str, help="The group's name.")
@click.option("--prefix", required=True, type=str, help="The group's prefix.")
@click.option(
    "--tree-location",
    required=True,
    type=int,
    help="The default tree location for the group. Must be an integer corresponding to a location in the database.",
)
@click.option("--address", type=str, help="The group's full address.")
@click.option(
    "--division",
    type=str,
    help="The regional division of the country the group is located in.",
)
@click.option(
    "--location",
    type=str,
    help="The location within a regional division the group is located in.",
)
@click.pass_context
def create_group(
    ctx,
    name: str,
    prefix: str,
    tree_location: int,
    address: Optional[str],
    division: Optional[str],
    location: Optional[str],
):
    api_client = ctx.obj["api_client"]
    group = {
        "name": name,
        "prefix": prefix,
        "default_tree_location_id": tree_location,
        "address": address,
        "division": division,
        "location": location,
    }
    print(group)
    resp = api_client.post("/v2/groups/", json=group)
    print(resp.text)


=======
>>>>>>> 9290a494
@group.command(name="get")
@click.argument("group_id")
@click.pass_context
def get_group_info(ctx, group_id):
    api_client = ctx.obj["api_client"]
    resp = api_client.get(f"/v2/groups/{group_id}/")
    print(resp.text)


@group.command(name="members")
@click.argument("group_id")
@click.pass_context
def get_group_members(ctx, group_id):
    api_client = ctx.obj["api_client"]
    resp = api_client.get(f"/v2/groups/{group_id}/members/")
    print(resp.text)


@group.command(name="invites")
@click.argument("group_id")
@click.pass_context
def get_group_invitations(ctx, group_id):
    api_client = ctx.obj["api_client"]
    resp = api_client.get(f"/v2/groups/{group_id}/invitations/")
    print(resp.text)


@group.command(name="invite")
@click.argument("group_id")
@click.argument("email")
@click.option(
    "--role",
    help="Role to invite the user to",
    type=click.Choice(["admin", "member"], case_sensitive=False),
    default="member",
)
@click.pass_context
def invite_group_members(ctx, group_id, email, role):
    api_client = ctx.obj["api_client"]
    body = {
        "role": role,
        "emails": [email],
    }
    resp = api_client.post(f"/v2/groups/{group_id}/invitations/", json=body)
    print(resp.text)


@cli.group()
def userinfo():
    pass

<<<<<<< HEAD

@userinfo.command(name="get")
@click.pass_context
def get_userinfo(ctx):
    api_client = ctx.obj["api_client"]
    resp = api_client.get("/api/usergroup")
    print(resp.text)

=======
>>>>>>> 9290a494

@cli.group()
def phylo_trees():
    pass


@phylo_trees.command(name="download")
@click.argument("tree_id")
@click.option("--public-ids/--private-ids", is_flag=True, default=False)
@click.pass_context
def download_tree(ctx, tree_id, public_ids):
    api_client = ctx.obj["api_client"]
    params = {}
    if public_ids:
        params["id_style"] = "public"
    else:
        params["id_style"] = "private"
    resp = api_client.get(f"/v2/phylo_trees/{tree_id}/download", params=params)
    print(resp.text)


@phylo_trees.command(name="get-sample-ids")
@click.argument("tree_id")
@click.option("--public-ids/--private-ids", is_flag=True, default=False)
@click.pass_context
def get_tree_sample_ids(ctx, tree_id, public_ids):
    api_client = ctx.obj["api_client"]
    params = {}
    if public_ids:
        params["id_style"] = "public"
    else:
        params["id_style"] = "private"
    resp = api_client.get(f"/v2/phylo_trees/{tree_id}/sample_ids", params=params)
    print(resp.text)


@cli.group()
def locations():
    pass


@locations.command(name="list")
@click.pass_context
def list_locations(ctx):
    api_client = ctx.obj["api_client"]
    resp = api_client.get("/v2/locations/")
    print(resp.text)


@cli.group()
def lineages():
    pass


@lineages.command(name="list-pango")
@click.pass_context
def list_all_pango_lineages(ctx):
    api_client = ctx.obj["api_client"]
    resp = api_client.get("/v2/lineages/pango")
    print(resp.text)


@cli.group()
def samples():
    pass


@samples.command(name="list")
@click.pass_context
def list_samples(ctx):
    api_client = ctx.obj["api_client"]
    resp = api_client.get("/v2/samples/")
    print(resp.text)


@samples.command(name="download")
@click.argument("sample_ids", nargs=-1)
@click.pass_context
def download_samples(ctx, sample_ids):
    api_client = ctx.obj["api_client"]
    payload = {"requested_sequences": {"sample_ids": sample_ids}}
    resp = api_client.post("/v2/sequences", json=payload)
    print(resp.headers)
    print(resp.text)


@samples.command(name="delete")
@click.argument("sample_ids", nargs=-1)
@click.pass_context
def delete_samples(ctx, sample_ids):
    api_client = ctx.obj["api_client"]
    if len(sample_ids) == 1:
        resp = api_client.delete(f"/v2/samples/{sample_ids[0]}")
        print(resp.headers)
        print(resp.text)
        return
    resp = api_client.delete(f"/v2/samples/", json={"ids": sample_ids})
    print(resp.headers)
    print(resp.text)


@samples.command(name="update")
@click.argument("sample_id", required=False)
@click.option(
    "--private-id", required=False, type=str, help="Update the sample private id"
)
@click.option(
    "--public-id", required=False, type=str, help="Update the sample public id"
)
@click.option(
    "--collection-date",
    required=False,
    type=str,
    help="Update the sample collection date",
)
@click.option(
    "--sequencing-date",
    required=False,
    type=str,
    help="Update the sample sequencing date",
)
@click.option(
    "--private", required=False, type=bool, help="Set whether the sample is private"
)
@click.option(
    "--location", required=False, type=int, help="Set the sample's collection location"
)
@click.option("--json-data", required=False, type=str, help="provide json for update")
@click.pass_context
def update_samples(
    ctx,
    sample_id,
    private_id,
    public_id,
    collection_date,
    sequencing_date,
    private,
    location,
    json_data,
):
    api_client = ctx.obj["api_client"]
    if json:
        resp = api_client.put(f"/v2/samples/", json=json.loads(json_data))
        print(resp.text)
    else:
        if collection_date:
            collection_date = dateparser.parse(collection_date).strftime("%Y-%m-%d")
        if sequencing_date:
            sequencing_date = dateparser.parse(sequencing_date).strftime("%Y-%m-%d")
        all_fields = {
            "id": sample_id,
            "public_identifier": public_id,
            "private_identifier": private_id,
            "collection_date": collection_date,
            "sequencing_date": sequencing_date,
            "collection_location": location,
            "private": private,
        }
        # Remove None fields
        sample = {k: v for k, v in all_fields.items() if v != None}
        print(sample)
        if public_id:
            sample["public_identifier"] = public_id
        if private_id:
            sample["private_identifier"] = private_id
        resp = api_client.put(f"/v2/samples/", json={"samples": [sample]})
        print(resp.text)


@samples.command(name="create")
@click.option("--private-id", required=True, type=str, help="Sample private id")
@click.option("--public-id", required=False, type=str, help="Sample public id")
@click.option(
    "--collection-date",
    required=False,
    type=str,
    help="Sample collection date",
)
@click.option(
    "--sequencing-date",
    required=False,
    type=str,
    help="Sample sequencing date",
)
@click.option(
    "--sequence",
    required=True,
    type=str,
    help="Sample sequence",
)
@click.option(
    "--private", default=False, type=bool, help="Set whether the sample is private"
)
@click.option(
    "--location", required=True, type=int, help="Set the sample's collection location"
)
@click.pass_context
def create_samples(
    ctx,
    private_id,
    public_id,
    collection_date,
    sequencing_date,
    sequence,
    private,
    location,
):
    api_client = ctx.obj["api_client"]
    if collection_date:
        collection_date = dateparser.parse(collection_date).strftime("%Y-%m-%d")
    if sequencing_date:
        sequencing_date = dateparser.parse(sequencing_date).strftime("%Y-%m-%d")
    sample = {
        "pathogen_genome": {
            "sequence": sequence,
            "sequencing_date": sequencing_date,
        },
        "sample": {
            "public_identifier": public_id,
            "private_identifier": private_id,
            "collection_date": collection_date,
            "location_id": location,
            "private": private,
        },
    }
    # Remove None fields
    print(sample)
    body = [sample]
    resp = api_client.post("/v2/samples/", json=body)
    print(resp.text)


@cli.group()
def phylo_runs():
    pass


@phylo_runs.command(name="create")
@click.option("-n", "--name", required=True, type=str)
@click.option(
    "-t",
    "--type",
    "tree_type",
    required=True,
    type=click.Choice(
        ["OVERVIEW", "TARGETED", "NON_CONTEXTUALIZED"], case_sensitive=False
    ),
)
@click.option("-a", "--template-args", "template_args", required=False, type=str)
@click.option("-h", "--show-headers", is_flag=True)
@click.argument("sample_ids", nargs=-1)
@click.pass_context
def start_phylo_run_v2(ctx, name, tree_type, template_args, sample_ids, show_headers):
    api_client = ctx.obj["api_client"]
    payload = {"name": name, "tree_type": tree_type, "samples": sample_ids}
    if template_args:
        payload["template_args"] = json.loads(template_args)
    print(json.dumps(payload))
    resp = api_client.post("/v2/phylo_runs/", json=payload)
    if show_headers:
        print(resp.headers)
    print(resp.text)
    print(resp)


@phylo_runs.command(name="update")
@click.argument("run_id")
@click.option("--name", required=False, type=str, help="Update the run name")
@click.pass_context
def update_phylorun(ctx, run_id, name):
    api_client = ctx.obj["api_client"]
    body = {
        "name": name,
    }
    resp = api_client.put(f"/v2/phylo_runs/{run_id}", json=body)
    print(resp.headers)
    print(resp.text)


@samples.command(name="validate-ids")
@click.option("-h", "--show-headers", is_flag=True)
@click.argument("sample_ids", nargs=-1)
@click.pass_context
def validate_sample_ids(ctx, sample_ids, show_headers):
    api_client = ctx.obj["api_client"]
    payload = {"sample_ids": sample_ids}
    resp = api_client.post("/v2/samples/validate_ids/", json=payload)
    if show_headers:
        print(resp.headers)
    print(resp.text)
    print(resp)


@phylo_runs.command(name="delete")
@click.argument("run_ids", nargs=-1)
@click.pass_context
def delete_runs(ctx, run_ids):
    api_client = ctx.obj["api_client"]
    for run_id in run_ids:
        resp = api_client.delete(f"/v2/phylo_runs/{run_id}")
        print(resp.headers)
        print(resp.text)


@phylo_runs.command(name="list")
@click.option("--print-headers", is_flag=True, default=False)
@click.pass_context
def list_runs(ctx, print_headers):
    api_client = ctx.obj["api_client"]
    resp = api_client.get(f"/v2/phylo_runs/")
    if print_headers:
        print(resp.headers)
    print(resp.text)


if __name__ == "__main__":
    cli()<|MERGE_RESOLUTION|>--- conflicted
+++ resolved
@@ -370,7 +370,6 @@
     pass
 
 
-<<<<<<< HEAD
 @group.command(name="create")
 @click.option("--name", required=True, type=str, help="The group's name.")
 @click.option("--prefix", required=True, type=str, help="The group's prefix.")
@@ -415,8 +414,6 @@
     print(resp.text)
 
 
-=======
->>>>>>> 9290a494
 @group.command(name="get")
 @click.argument("group_id")
 @click.pass_context
@@ -468,17 +465,6 @@
 def userinfo():
     pass
 
-<<<<<<< HEAD
-
-@userinfo.command(name="get")
-@click.pass_context
-def get_userinfo(ctx):
-    api_client = ctx.obj["api_client"]
-    resp = api_client.get("/api/usergroup")
-    print(resp.text)
-
-=======
->>>>>>> 9290a494
 
 @cli.group()
 def phylo_trees():
