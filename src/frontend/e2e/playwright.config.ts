import { PlaywrightTestConfig } from "@playwright/test";

const config: PlaywrightTestConfig = {
<<<<<<< HEAD
    timeout: 40000,
    retries: 0,
    use: {
        headless: true,
        viewport: {width: 1600, height: 1200},
        actionTimeout: 15000,
        ignoreHTTPSErrors: true,
        video: 'off',
        screenshot: 'off',
    }
}

export default config
=======
  timeout: 40000,
  retries: 0,
  use: {
    actionTimeout: 15000,
    headless: true,
    ignoreHTTPSErrors: true,
    screenshot: "off",
    video: "off",
    viewport: {
      width: 1600,
      height: 1200,
    },
  },
};
export default config;
>>>>>>> 35fbd666
<|MERGE_RESOLUTION|>--- conflicted
+++ resolved
@@ -1,21 +1,6 @@
 import { PlaywrightTestConfig } from "@playwright/test";
 
 const config: PlaywrightTestConfig = {
-<<<<<<< HEAD
-    timeout: 40000,
-    retries: 0,
-    use: {
-        headless: true,
-        viewport: {width: 1600, height: 1200},
-        actionTimeout: 15000,
-        ignoreHTTPSErrors: true,
-        video: 'off',
-        screenshot: 'off',
-    }
-}
-
-export default config
-=======
   timeout: 40000,
   retries: 0,
   use: {
@@ -30,5 +15,4 @@
     },
   },
 };
-export default config;
->>>>>>> 35fbd666
+export default config;