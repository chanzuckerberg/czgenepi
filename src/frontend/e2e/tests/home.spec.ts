--- conflicted
+++ resolved
@@ -14,16 +14,10 @@
 };
 
 test.describe("Home page tests", () => {
-<<<<<<< HEAD
   test.only("Should verify home page", async ({ page }, workerInfo) => {
     const { baseURL } = workerInfo.config.projects[0].use;
     await page.goto(`${baseURL}` as string);
     await expect(page.locator(getByTestID("navbar-landing"))).toBeVisible();
-=======
-  test("Should verify home page", async ({ page }) => {
-    await page.goto(process.env.BASEURL as string);
-    await expect(page.locator(getByTestID("navbar-landing"))).not.toBeEmpty();
->>>>>>> 54dea911
     await expect(
       page.locator(getByTestID("navbar-sign-in-link"))
     ).toBeVisible();
