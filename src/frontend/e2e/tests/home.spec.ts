--- conflicted
+++ resolved
@@ -1,10 +1,7 @@
 import { expect, test } from "@playwright/test";
 import path from "path";
 import dotenv from "dotenv";
-<<<<<<< HEAD
-=======
 import { BasePage } from "../pages/basePage";
->>>>>>> f2d62329
 
 dotenv.config({ path: path.resolve(`.env.${process.env.NODE_ENV}`) });
 
@@ -17,16 +14,6 @@
 };
 
 test.describe("Home page tests", () => {
-<<<<<<< HEAD
-  test("Should verify home page", async ({ page }, workerInfo) => {
-    const { baseURL } = workerInfo.config.projects[0].use;
-    await page.goto(`${baseURL}` as string);
-    await expect(page.locator(getByTestID("navbar-landing"))).toBeVisible();
-    await expect(
-      page.locator(getByTestID("navbar-sign-in-link"))
-    ).toBeVisible();
-    await expect(page.locator(getByTestID("logo"))).toBeVisible();
-=======
   // overwrite global login with empty storage so we can visit home page
   test.use({ storageState: "e2e/storage/emptyStorageState.json" });
   test("Should verify home page", async ({ page }) => {
@@ -45,7 +32,6 @@
     await expect(await base.findByTestId("logo")).toBeVisible();
 
     // verify footer links
->>>>>>> f2d62329
     Object.keys(footer).forEach(async (key) => {
       await expect(
         await (await base.findLinkByText(key)).nth(0)
