--- conflicted
+++ resolved
@@ -7,16 +7,10 @@
 dotenv.config({ path: path.resolve(`.env.${process.env.NODE_ENV}`) });
 
 test.describe("Home page tests", () => {
-<<<<<<< HEAD
-  test.only("Should verify home page", async ({ page }) => {
-    await page.goto(process.env.BASEURL as string);
-    await expect(page.locator(getByTestID("navbar-landing"))).not.toBeEmpty();
-=======
   test.only("Should verify home page", async ({ page }, workerInfo) => {
     const { baseURL } = workerInfo.config.projects[0].use;
     await page.goto(`${baseURL}` as string);
     await expect(page.locator(getByTestID("navbar-landing"))).toBeVisible();
->>>>>>> 66f784a4
     await expect(
       page.locator(getByTestID("navbar-sign-in-link"))
     ).toBeVisible();
