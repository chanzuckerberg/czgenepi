--- conflicted
+++ resolved
@@ -1,8 +1,4 @@
-<<<<<<< HEAD
 import { test, expect} from "@playwright/test";
-=======
-import { test, expect } from "@playwright/test";
->>>>>>> 470a2045
 import { FilterSample } from "../pages/filter";
 import path from "path";
 import * as dotenv from "dotenv";
@@ -17,15 +13,11 @@
   "Last Year": 365,
 };
 
-<<<<<<< HEAD
 const collectionDateFrom = "2022-07-01";
 const collectionDateTo = "2022-09-01";
 const row = "row-collectionDate";
 const datesDatesFromGridLocator = "//div[@data-test-id='table-row']/descendant::div[13]";
 
-
-=======
->>>>>>> 470a2045
 test.describe("Tests for filtering sample listing view", () => {
   test.beforeEach(async ({ page }, workerInfo) => {
     const baseUrl = workerInfo.config.projects[0].use.baseURL;
@@ -97,13 +89,8 @@
     // verify only samples meeting date criteria are listed
     const filterCollectionDate = new Date(filterBy.collectionDateTo);
 
-<<<<<<< HEAD
     const sampDates = await page.locator(
       getByTestID(row)
-=======
-    const sampleCollectionDates = page.locator(
-      getByTestID("row-collectionDate")
->>>>>>> 470a2045
     );
     for (let i = 0; i < (await sampDates.count()); i++) {
       const actuallCollectionDate = new Date(
@@ -146,13 +133,10 @@
 
   test("Should filter by collection date periods", async ({ page }) => {
     //test all date options
-<<<<<<< HEAD
+
       const periods = Object.keys(uploadDatePeriods);
       for(const period of periods) {
-=======
-    const periods = Object.keys(uploadDatePeriods);
-    for (const period of periods) {
->>>>>>> 470a2045
+
       const periodValue = uploadDatePeriods[period];
       // filter by collection date period
       await FilterSample.applyFilter(page, { collectionDatePeriod: period });
@@ -170,11 +154,8 @@
         );
         const result =
           actuallCollectionDate <= filterCollectionDate ? true : false;
-<<<<<<< HEAD
        expect(result).toBeFalsy();
-=======
-        expect(result).toBeFalsy();
->>>>>>> 470a2045
+
       }
     }
   });
@@ -189,15 +170,8 @@
     // verify only samples meeting date criteria are listed
     const filterUploadDate = new Date(filterBy.uploadDateFrom);
 
-<<<<<<< HEAD
     const dates = await page.locator(datesDatesFromGridLocator); //todo we need dev help to inject test ids in sample data table
     for (let i = 0; i < (await dates.count()); i++) {
-=======
-    const sampleUploadDates = await page.locator(
-      "//div[@data-test-id='table-row']/descendant::div[13]"
-    ); //todo we need dev help to inject test ids in sample data table
-    for (let i = 0; i < (await sampleUploadDates.count()); i++) {
->>>>>>> 470a2045
       const actuallUploadDate = new Date(
         (await dates.nth(i).textContent()) as string
       );
@@ -216,13 +190,8 @@
     // verify only samples meeting date criteria are listed
     const filterUploadDate = new Date(filterBy.uploadDateTo);
 
-<<<<<<< HEAD
     const sampleUploadDates = await page.locator(datesDatesFromGridLocator); //todo we need dev help to inject test ids in sample data table
-=======
-    const sampleUploadDates = await page.locator(
-      "//div[@data-test-id='table-row']/descendant::div[13]"
-    ); //todo we need dev help to inject test ids in sample data table
->>>>>>> 470a2045
+
     for (let i = 0; i < (await sampleUploadDates.count()); i++) {
       const actuallUploadDate = new Date(
         (await sampleUploadDates.nth(i).textContent()) as string
@@ -244,15 +213,9 @@
     const filterUploadDateFrom = new Date(filterBy.uploadDateFrom);
     const filterUploadDateTo = new Date(filterBy.uploadDateTo);
 
-<<<<<<< HEAD
     const samUploadDates = await page.locator(datesDatesFromGridLocator); //todo we need dev help to inject test ids in sample data table
     for (let i = 0; i < (await samUploadDates.count()); i++) {
-=======
-    const sampleUploadDates = await page.locator(
-      "//div[@data-test-id='table-row']/descendant::div[13]"
-    ); //todo we need dev help to inject test ids in sample data table
-    for (let i = 0; i < (await sampleUploadDates.count()); i++) {
->>>>>>> 470a2045
+
       const actuallUploadDate = new Date(
         (await samUploadDates.nth(i).textContent()) as string
       );
@@ -279,15 +242,9 @@
       );
 
       //verify sample listing
-<<<<<<< HEAD
       const UploadDates = await page.locator(datesDatesFromGridLocator); //todo we need dev help to inject test ids in sample data table
       for (let i = 0; i < (await UploadDates.count()); i++) {
-=======
-      const sampleUploadDates = await page.locator(
-        "//div[@data-test-id='table-row']/descendant::div[13]"
-      ); //todo we need dev help to inject test ids in sample data table
-      for (let i = 0; i < (await sampleUploadDates.count()); i++) {
->>>>>>> 470a2045
+
         const actuallUploadDate = new Date(
           (await UploadDates.nth(i).textContent()) as string
         );
