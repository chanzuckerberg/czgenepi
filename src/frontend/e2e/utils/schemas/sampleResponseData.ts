--- conflicted
+++ resolved
@@ -28,16 +28,10 @@
   };
   lineages: [
     {
-<<<<<<< HEAD
-      lineage_type?: string;
-      lineage?: string;
-      last_updated: string;
-      lineage_software_version?: string;
-=======
       lineage_type: string;
       lineage: string;
       lineage_software_version: string;
->>>>>>> 0ed4ba95
+      last_updated: string;
       lineage_probability?: number;
       reference_dataset_name?: string;
       reference_sequence_accession?: string;
@@ -50,15 +44,9 @@
   qc_metrics: [
     {
       qc_score?: string;
-<<<<<<< HEAD
-      qc_software_version?: string;
-      qc_status?: string;
-      qc_caller?: string;
-=======
       qc_software_version: string;
       qc_status: string;
       qc_caller: string;
->>>>>>> 0ed4ba95
       reference_dataset_name?: string;
       reference_sequence_accession?: string;
       reference_dataset_tag?: string;
