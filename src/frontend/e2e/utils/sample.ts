--- conflicted
+++ resolved
@@ -78,13 +78,8 @@
     lineages: [
       {
         lineage_type: "PANGOLIN",
-<<<<<<< HEAD
         last_updated: getADateInThePast(),
-        lineage: sample(lineages),
-=======
-        // last_updated: getADateInThePast(),
         lineage: lineages[Math.floor(Math.random() * lineages.length)],
->>>>>>> 0ed4ba95
         qc_status: "pass",
         scorpio_call: "Omicron (BA.1-like)",
         scorpio_support: "0.93",
