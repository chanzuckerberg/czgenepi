--- conflicted
+++ resolved
@@ -31,10 +31,6 @@
     screenshot: "only-on-failure",
     storageState: "/tmp/state.json",
     trace: "on-first-retry",
-<<<<<<< HEAD
-    viewport: { width: 1280, height: 1500 },
-=======
->>>>>>> f2d62329
   },
 };
 export default config;