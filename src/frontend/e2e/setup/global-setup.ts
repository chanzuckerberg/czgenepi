--- conflicted
+++ resolved
@@ -11,10 +11,6 @@
 
 async function globalSetup(config: FullConfig): Promise<void> {
   const { storageState } = config.projects[0].use;
-<<<<<<< HEAD
-  const cookieStorage = "/tmp/cookies.json";
-=======
->>>>>>> 54dea911
   const { baseURL } = config.projects[0].use;
   const browser = await chromium.launch();
 
