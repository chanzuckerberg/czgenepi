--- conflicted
+++ resolved
@@ -4,13 +4,8 @@
 import { QueryClientProvider } from "@tanstack/react-query";
 import { AppProps } from "next/app";
 import Head from "next/head";
-<<<<<<< HEAD
-import { useEffect } from "react";
-import { QueryClient, QueryClientProvider } from "react-query";
-=======
 import { useRouter } from "next/router";
 import { useEffect } from "react";
->>>>>>> a229dcb6
 import { Provider } from "react-redux";
 import { analyticsRecordRouteChange } from "src/common/analytics/methods";
 import { OneTrustInitializer } from "src/common/analytics/OneTrustInitializer";
