import { CacheProvider, EmotionCache } from "@emotion/react";
import CssBaseline from "@mui/material/CssBaseline";
import { ThemeProvider } from "@mui/material/styles";
import { QueryClientProvider } from "@tanstack/react-query";
import { AppProps } from "next/app";
import Head from "next/head";
import { useRouter } from "next/router";
import React, { useEffect } from "react";
<<<<<<< HEAD
import { Provider } from "react-redux";
import { analyticsRecordRouteChange } from "src/common/analytics/methods";
import { OneTrustInitializer } from "src/common/analytics/OneTrustInitializer";
=======
import { QueryClientProvider } from "react-query";
import { Provider } from "react-redux";
import { analyticsRecordRouteChange } from "src/common/analytics/methods";
import { OneTrustInitializer } from "src/common/analytics/OneTrustInitializer";
import { PlausibleInitializer } from "src/common/analytics/PlausibleInitializer";
>>>>>>> 90b59ea7
import { SegmentInitializer } from "src/common/analytics/SegmentInitializer";
import { queryClient } from "src/common/queries/queryClient";
import { store } from "src/common/redux";
import { StyledApp } from "src/common/styles/appStyle";
import "src/common/styles/global.css";
import "src/common/styles/oneTrust.css";
import { theme } from "src/common/styles/theme";
import { setFeatureFlagsFromQueryParams } from "src/common/utils/featureFlags";
import Nav from "src/components/NavBar";
import SplitInitializer from "src/components/Split";
import createEmotionCache from "src/createEmotionCache";

setFeatureFlagsFromQueryParams();

// Client-side cache, shared for the whole session of the user in the browser.
const clientSideEmotionCache = createEmotionCache();

interface MyAppProps extends AppProps {
  emotionCache?: EmotionCache;
}

const App = ({
  Component,
  emotionCache = clientSideEmotionCache,
  pageProps,
}: MyAppProps): JSX.Element => {
  // (thuang): MUI related SSR setup
  // https://material-ui.com/guides/server-rendering/
  useEffect(() => {
    // Remove the server-side injected CSS
    const jssStyles = document.querySelector("#jss-server-side");

    if (jssStyles) {
      jssStyles.parentElement?.removeChild(jssStyles);
    }
  }, []);

  const router = useRouter(); // Used to track page changes for analytics.
  /**
   * Whenever route changes, fire off an analytics event to track page change.
   *
   * In theory, the returned unmount func should be used seldom, because the
   * top-level App should always stay mounted. However, we have outstanding
   * issues with repeated mount/unmounts. See this ticket:
   *   FIXME: https://app.shortcut.com/genepi/story/204578
   *
   * Additionally, when the app loads, the `routeChangeComplete` event fires
   * repeatedly. It's unclear at the moment if it's connected to the above,
   * but that issue is being tracked by this ticket:
   *   FIXME: https://app.shortcut.com/genepi/story/204580
   * As a workaround for the above, we keep track of the route each `page`
   * method call happens on, and then don't fire off another `page` call until
   * the next time it changes.
   */
  useEffect(() => {
    router.events.on("routeChangeComplete", analyticsRecordRouteChange);
    return () => {
      router.events.off("routeChangeComplete", analyticsRecordRouteChange);
    };
  }, [router]);

  return (
    <Provider store={store}>
<<<<<<< HEAD
      <CacheProvider value={emotionCache}>
        <Head>
          <meta
            name="viewport"
            content="minimum-scale=1, initial-scale=1, width=device-width"
          />
        </Head>
        <QueryClientProvider client={queryClient}>
          <OneTrustInitializer />
          <SegmentInitializer />
          <SplitInitializer>
=======
      <Head>
        <meta
          name="viewport"
          content="minimum-scale=1, initial-scale=1, width=device-width"
        />
      </Head>
      <PlausibleInitializer />
      <QueryClientProvider client={queryClient}>
        <OneTrustInitializer />
        <SegmentInitializer />
        <SplitInitializer>
          <StylesProvider injectFirst>
>>>>>>> 90b59ea7
            <ThemeProvider theme={theme}>
              <CssBaseline />
              <StyledApp>
                <Nav />
                <Component {...pageProps} />
              </StyledApp>
            </ThemeProvider>
          </SplitInitializer>
        </QueryClientProvider>
      </CacheProvider>
    </Provider>
  );
};

export default App;<|MERGE_RESOLUTION|>--- conflicted
+++ resolved
@@ -6,17 +6,10 @@
 import Head from "next/head";
 import { useRouter } from "next/router";
 import React, { useEffect } from "react";
-<<<<<<< HEAD
-import { Provider } from "react-redux";
-import { analyticsRecordRouteChange } from "src/common/analytics/methods";
-import { OneTrustInitializer } from "src/common/analytics/OneTrustInitializer";
-=======
-import { QueryClientProvider } from "react-query";
 import { Provider } from "react-redux";
 import { analyticsRecordRouteChange } from "src/common/analytics/methods";
 import { OneTrustInitializer } from "src/common/analytics/OneTrustInitializer";
 import { PlausibleInitializer } from "src/common/analytics/PlausibleInitializer";
->>>>>>> 90b59ea7
 import { SegmentInitializer } from "src/common/analytics/SegmentInitializer";
 import { queryClient } from "src/common/queries/queryClient";
 import { store } from "src/common/redux";
@@ -80,7 +73,6 @@
 
   return (
     <Provider store={store}>
-<<<<<<< HEAD
       <CacheProvider value={emotionCache}>
         <Head>
           <meta
@@ -88,24 +80,11 @@
             content="minimum-scale=1, initial-scale=1, width=device-width"
           />
         </Head>
+        <PlausibleInitializer />
         <QueryClientProvider client={queryClient}>
           <OneTrustInitializer />
           <SegmentInitializer />
           <SplitInitializer>
-=======
-      <Head>
-        <meta
-          name="viewport"
-          content="minimum-scale=1, initial-scale=1, width=device-width"
-        />
-      </Head>
-      <PlausibleInitializer />
-      <QueryClientProvider client={queryClient}>
-        <OneTrustInitializer />
-        <SegmentInitializer />
-        <SplitInitializer>
-          <StylesProvider injectFirst>
->>>>>>> 90b59ea7
             <ThemeProvider theme={theme}>
               <CssBaseline />
               <StyledApp>
