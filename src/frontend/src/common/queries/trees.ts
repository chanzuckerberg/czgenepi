--- conflicted
+++ resolved
@@ -28,11 +28,7 @@
     filter_start_date?: string;
     filter_end_date?: string;
     filter_pango_lineages?: string[];
-<<<<<<< HEAD
-    filter_location_id?: number;
-=======
     filter_location?: number;
->>>>>>> a7b8a1c9
   };
 }
 
@@ -79,11 +75,7 @@
       filter_start_date: startDate,
       filter_end_date: endDate,
       filter_pango_lineages: lineages,
-<<<<<<< HEAD
-      filter_location_id: location?.id,
-=======
       filter_location: location?.id,
->>>>>>> a7b8a1c9
     },
   };
 
