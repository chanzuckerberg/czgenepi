import {
  useMutation,
  UseMutationResult,
  useQuery,
  useQueryClient,
<<<<<<< HEAD
=======
  UseQueryResult,
>>>>>>> bfcca1d2
} from "react-query";
import { METADATA_KEYS_TO_API_KEYS } from "src/views/Upload/components/common/constants";
import {
  SampleIdToMetadata,
  Samples,
} from "src/views/Upload/components/common/types";
import {
  API,
  DEFAULT_DELETE_OPTIONS,
  DEFAULT_POST_OPTIONS,
  fetchSamples,
  SampleResponse,
} from "../api";
import { API_URL } from "../constants/ENV";
<<<<<<< HEAD
import { USE_SAMPLE_INFO } from "./entities";
=======
import { ENTITIES } from "./entities";
>>>>>>> bfcca1d2
import { MutationCallbacks } from "./types";

/**
 * Download fasta file for samples
 */
interface SampleFastaDownloadPayload {
  requested_sequences: {
    sample_ids: string[];
  };
}

export async function downloadSamplesFasta({
  sampleIds,
}: {
  sampleIds: string[];
}): Promise<unknown> {
  const payload: SampleFastaDownloadPayload = {
    requested_sequences: { sample_ids: sampleIds },
  };
  const response = await fetch(API_URL + API.SAMPLES_FASTA_DOWNLOAD, {
    ...DEFAULT_POST_OPTIONS,
    body: JSON.stringify(payload),
  });
  if (response.ok) return await response.blob();

  throw Error(`${response.statusText}: ${await response.text()}`);
}

/**
 * validate sample ids for addition to trees
 */
interface ValidateSampleIdentifiersPayload {
  sample_ids: string[];
}

export async function validateSampleIdentifiers({
  sampleIdsToValidate,
}: SampleValidationRequestType): Promise<SampleValidationResponseType> {
  const payload: ValidateSampleIdentifiersPayload = {
    sample_ids: sampleIdsToValidate,
  };

  const response = await fetch(API_URL + API.SAMPLES_VALIDATE_IDS, {
    ...DEFAULT_POST_OPTIONS,
    body: JSON.stringify(payload),
  });
  if (response.ok) return await response.json();

  throw Error(`${response.statusText}: ${await response.text()}`);
}

interface SampleValidationRequestType {
  sampleIdsToValidate: string[];
}

export interface SampleValidationResponseType {
  missing_sample_ids: string[];
}

type SampleValidationCallbacks =
  MutationCallbacks<SampleValidationResponseType>;

export function useValidateSampleIds(
  callbacks: SampleValidationCallbacks
): UseMutationResult<
  SampleValidationResponseType,
  unknown,
  SampleValidationRequestType,
  unknown
> {
  return useMutation(validateSampleIdentifiers, callbacks);
}

/**
 * create new samples
 */
interface SamplePayload {
  sample: {
    private_identifier?: string;
    collection_date?: string;
    location?: string;
    private?: boolean;
  };
  pathogen_genome: {
    sequence: string;
  };
}

export async function createSamples({
  samples,
  metadata,
}: {
  samples: Samples | null;
  metadata: SampleIdToMetadata | null;
}): Promise<unknown> {
  const payload: SamplePayload[] = [];

  if (!samples || !metadata) {
    throw Error("`samples` and `metadata` cannot be empty");
  }

  for (const [sampleId, sample] of Object.entries(samples)) {
    const sampleMetadata = metadata[sampleId];
    const { sequence } = sample;
    const {
      collectionDate,
      collectionLocation,
      keepPrivate,
      sequencingDate,
      islAccessionNumber,
      publicId,
    } = sampleMetadata;

    const samplePayload = {
      pathogen_genome: {
        sequence,
        [METADATA_KEYS_TO_API_KEYS.sequencingDate]: sequencingDate,
        [METADATA_KEYS_TO_API_KEYS.islAccessionNumber]: islAccessionNumber,
      },
      sample: {
        [METADATA_KEYS_TO_API_KEYS.collectionDate]: collectionDate,
        [METADATA_KEYS_TO_API_KEYS.collectionLocation]: collectionLocation,
        [METADATA_KEYS_TO_API_KEYS.keepPrivate]: keepPrivate,
        [METADATA_KEYS_TO_API_KEYS.publicId]: publicId,
        private_identifier: sampleId,
      },
    };

    payload.push(samplePayload);
  }

  const response = await fetch(API_URL + API.SAMPLES_CREATE, {
    ...DEFAULT_POST_OPTIONS,
    body: JSON.stringify(payload),
  });

  if (response.ok) return await response.json();

  throw Error(`${response.statusText}: ${await response.text()}`);
}

/**
 * sample cache
 */
<<<<<<< HEAD
=======

export const USE_SAMPLE_INFO = {
  entities: [ENTITIES.SAMPLE_INFO],
  id: "sampleInfo",
};

>>>>>>> bfcca1d2
export function useSampleInfo(): UseQueryResult<SampleResponse, unknown> {
  return useQuery([USE_SAMPLE_INFO], fetchSamples, {
    retry: false,
  });
}

// * Proceed with caution, you are entering the DANGER ZONE!
// * Code below this line is destructive!

/**
 * delete samples
 */
interface DeleteSamplesPayload {
  ids: string[];
}

export async function deleteSamples({
  samplesToDelete,
}: SampleDeleteRequestType): Promise<SampleDeleteResponseType> {
  const payload: DeleteSamplesPayload = {
    ids: samplesToDelete,
  };

  const response = await fetch(API_URL + API.SAMPLES, {
    ...DEFAULT_DELETE_OPTIONS,
    body: JSON.stringify(payload),
  });

  if (response.ok) return await response.json();

  throw Error(`${response.statusText}: ${await response.text()}`);
}

interface SampleDeleteRequestType {
  samplesToDelete: string[];
}

export interface SampleDeleteResponseType {
  ids: string[];
}

type SampleDeleteCallbacks = MutationCallbacks<SampleDeleteResponseType>;

export function useDeleteSamples({
  onError,
  onSuccess,
}: SampleDeleteCallbacks): UseMutationResult<
  SampleDeleteResponseType,
  unknown,
  SampleDeleteRequestType,
  unknown
> {
  const queryClient = useQueryClient();
<<<<<<< HEAD
  return useMutation(deleteSamples, {
    onError,
    onSuccess: async () => {
      await queryClient.invalidateQueries([USE_SAMPLE_INFO]);
      onSuccess();
=======
  // TODO (mlila): pick less confusing name choices for callbacks/params
  return useMutation(deleteSamples, {
    onError,
    onSuccess: async (data) => {
      await queryClient.invalidateQueries([USE_SAMPLE_INFO]);
      onSuccess(data);
>>>>>>> bfcca1d2
    },
  });
}<|MERGE_RESOLUTION|>--- conflicted
+++ resolved
@@ -3,10 +3,7 @@
   UseMutationResult,
   useQuery,
   useQueryClient,
-<<<<<<< HEAD
-=======
   UseQueryResult,
->>>>>>> bfcca1d2
 } from "react-query";
 import { METADATA_KEYS_TO_API_KEYS } from "src/views/Upload/components/common/constants";
 import {
@@ -21,11 +18,7 @@
   SampleResponse,
 } from "../api";
 import { API_URL } from "../constants/ENV";
-<<<<<<< HEAD
-import { USE_SAMPLE_INFO } from "./entities";
-=======
 import { ENTITIES } from "./entities";
->>>>>>> bfcca1d2
 import { MutationCallbacks } from "./types";
 
 /**
@@ -170,15 +163,12 @@
 /**
  * sample cache
  */
-<<<<<<< HEAD
-=======
 
 export const USE_SAMPLE_INFO = {
   entities: [ENTITIES.SAMPLE_INFO],
   id: "sampleInfo",
 };
 
->>>>>>> bfcca1d2
 export function useSampleInfo(): UseQueryResult<SampleResponse, unknown> {
   return useQuery([USE_SAMPLE_INFO], fetchSamples, {
     retry: false,
@@ -232,20 +222,12 @@
   unknown
 > {
   const queryClient = useQueryClient();
-<<<<<<< HEAD
-  return useMutation(deleteSamples, {
-    onError,
-    onSuccess: async () => {
-      await queryClient.invalidateQueries([USE_SAMPLE_INFO]);
-      onSuccess();
-=======
   // TODO (mlila): pick less confusing name choices for callbacks/params
   return useMutation(deleteSamples, {
     onError,
     onSuccess: async (data) => {
       await queryClient.invalidateQueries([USE_SAMPLE_INFO]);
       onSuccess(data);
->>>>>>> bfcca1d2
     },
   });
 }