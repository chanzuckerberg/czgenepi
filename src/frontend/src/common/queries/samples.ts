--- conflicted
+++ resolved
@@ -137,7 +137,6 @@
   metadata: SampleIdToMetadata | null;
 }
 
-<<<<<<< HEAD
 /**
  * Response from BE for creating new samples.
  *
@@ -162,16 +161,10 @@
   samples: RawSampleWithId[];
 }
 
-export async function createSamples(
-  groupId: number,
-  { samples, metadata }: SampleCreateRequestType
-): Promise<RawSamplesWithId> {
-=======
 export async function createSamples({
   samples,
   metadata,
-}: SampleCreateRequestType): Promise<unknown> {
->>>>>>> 94e0c592
+}: SampleCreateRequestType): Promise<RawSamplesWithId> {
   const payload: SamplePayload[] = [];
 
   if (!samples || !metadata) {
@@ -229,22 +222,12 @@
   throw Error(`${response.statusText}: ${await response.text()}`);
 }
 
-<<<<<<< HEAD
-export function useCreateSamples(
-  groupId: number,
-  {
-    componentOnSuccess,
-  }: { componentOnSuccess: (respData: RawSamplesWithId) => void }
-): UseMutationResult<unknown, unknown, SampleCreateRequestType, unknown> {
-  return useMutation((toMutate) => createSamples(groupId, toMutate), {
-=======
 export function useCreateSamples({
   componentOnSuccess,
 }: {
-  componentOnSuccess: () => void;
+  componentOnSuccess: (respData: RawSamplesWithId) => void;
 }): UseMutationResult<unknown, unknown, SampleCreateRequestType, unknown> {
   return useMutation(createSamples, {
->>>>>>> 94e0c592
     onSuccess: componentOnSuccess,
   });
 }
