import { useRouter } from "next/router";
import { useEffect } from "react";
import {
  useMutation,
  UseMutationResult,
  useQuery,
  useQueryClient,
  UseQueryResult,
} from "react-query";
import ENV from "src/common/constants/ENV";
import { API, DEFAULT_PUT_OPTIONS, getBackendApiJson } from "../api";
import { ROUTES } from "../routes";
import { ENTITIES } from "./entities";

const { API_URL } = ENV;

export const USE_USER_INFO = {
  entities: [ENTITIES.USER_INFO],
  id: "userInfo",
};

interface RawGroupRequest {
  id: number;
  name: string;
}

interface RawUserRequest {
  id: number;
  name: string;
  group: RawGroupRequest;
  agreed_to_tos: boolean;
  acknowledged_policy_version: string | null; // Date or null in DB. ISO 8601: "YYYY-MM-DD"
  split_id: string;
}

const mapUserData = (obj: any): User => {
  return {
    acknowledgedPolicyVersion: obj.acknowledged_policy_version,
    agreedToTos: obj.agreed_to_tos,
    group: mapGroupData(obj.group),
    id: obj.id,
    name: obj.name,
    splitId: obj.split_id,
  };
};

function mapGroupData(obj: any): Group {
  return {
    id: obj.id,
    name: obj.name,
  };
}

export const fetchUserInfo = (): Promise<RawUserRequest> => {
  return getBackendApiJson(API.USERDATA);
};

<<<<<<< HEAD
const updateUserInfo = (user: Partial<User>): Promise<Response> => {
  return fetch(API_URL + API.USERDATA, {
=======
const updateUserInfo = (user: Partial<RawUserRequest>): Promise<Response> => {
  return fetch(API_URL + API.USER_INFO, {
>>>>>>> 355ff1e2
    ...DEFAULT_PUT_OPTIONS,
    body: JSON.stringify(user),
  });
};

export function useUpdateUserInfo(): UseMutationResult<
  Response,
  unknown,
  Partial<RawUserRequest>,
  unknown
> {
  const queryClient = useQueryClient();

  return useMutation(updateUserInfo, {
    onSuccess: async () => {
      await queryClient.invalidateQueries([USE_USER_INFO]);
    },
  });
}

export function useUserInfo(): UseQueryResult<User, unknown> {
  return useQuery([USE_USER_INFO], fetchUserInfo, {
    retry: false,
    select: mapUserData,
  });
}

/**
 * Moves users away from pages they should not see depending on user status.
 *
 * Primary purpose is to kick off redirects based on user status. If user is not
 * logged in, pushes them to the homepage. If user is logged in but has not
 * agreed to the Terms of Service yet, pushes them to ToS page so they must agree
 * before being able to use the app.
 *
 * Usage is simple: just call the function near the top of the component you want
 * to protect (according to above rules).
 * NOTE: The "protected" component will still render! This just puts in an async
 * call for userInfo data, and has a hook for redirecting based on that data. But
 * it will not prevent render, it just can then push the user away from that page.
 *
 * Returns: (obj) result of `useUserInfo` call
 *   [Could be refactored to have no return, but right now some components use that userInfo.
 *    Might be better to be more explicit though, have components directly call useUserInfo?]
 *
 * IMPORTANT NOTE:
 * This function does not provide "real" security. Think of it as a picket fence.
 * It's only intended to redirect users to where they should be. It does not prevent
 * protected routes/components from firing and would be easy for an attacker to circumvent.
 */
export function useProtectedRoute(): UseQueryResult<User, unknown> {
  const router = useRouter();
  const result = useUserInfo();

  const { isLoading, data: userInfo } = result;

  useEffect(() => {
    // Wait for the `useUserInfo` call to complete
    if (!isLoading) {
      const agreedToTOS = userInfo?.agreedToTos;
      if (!userInfo) {
        // Lack of user data implicitly means user is not logged in.
        router.push(ROUTES.HOMEPAGE);
      } else if (!agreedToTOS && router.asPath !== ROUTES.AGREE_TERMS) {
        router.push(ROUTES.AGREE_TERMS);
      } // else case: User is logged in and has agreed to ToS. Leave them be.
    }
  }, [isLoading, userInfo, router]);

  return result;
}<|MERGE_RESOLUTION|>--- conflicted
+++ resolved
@@ -55,13 +55,8 @@
   return getBackendApiJson(API.USERDATA);
 };
 
-<<<<<<< HEAD
-const updateUserInfo = (user: Partial<User>): Promise<Response> => {
+const updateUserInfo = (user: Partial<RawUserRequest>): Promise<Response> => {
   return fetch(API_URL + API.USERDATA, {
-=======
-const updateUserInfo = (user: Partial<RawUserRequest>): Promise<Response> => {
-  return fetch(API_URL + API.USER_INFO, {
->>>>>>> 355ff1e2
     ...DEFAULT_PUT_OPTIONS,
     body: JSON.stringify(user),
   });
