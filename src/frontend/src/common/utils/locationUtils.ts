import { distance } from "fastest-levenshtein";
import { foldInLocationName } from "../queries/locations";
import { IdMap, reduceObjectArrayToLookupDict } from "./dataTransforms";

// Produce unique string to name a GISAID location from its various attributes
export function stringifyGisaidLocation(location?: GisaidLocation): string {
  if (!location) return "";

  let stringName = "";
  const orderedKeys: Array<keyof GisaidLocation> = [
    "region",
    "country",
    "division",
    "location",
  ];
  orderedKeys.every((key) => {
    if (location[key]) {
      if (key != "region") {
        stringName += "/";
      }
      stringName += `${location[key]}`;
      return true;
    } else {
      return false;
    }
  });
  return stringName;
}

// Cache for location finding since most users will repeat same location often
type LocationFinderCache = Record<string, NamedGisaidLocation>;

/**
 * Find closest matching location based on user-provided string.
 *
 * Generally focused on comparing levenshtein distances between provided
 * locationString and all Location.locations -- narrowest scope, city/county
 * level -- and returning the closest match.
 *
 * Additionally, a Location can be found by its canonical name from the func
 * `stringifyGisaidLocation` above. If an exactly matching string is provided,
 * that Location will be selected. This allows non-Location.locations to be
 * chosen (eg, `North America/USA/California` since it is state-level and has
 * county-level specification).
 *
 * TODO: would be nice to bias the final results towards a user's group's
 * location (right now, "Los Angeles" would return the one in Chile, etc),
 * but that requires new info to come from BE and to incorporate that here.
 *
 * The `locationFinderCache` is not strictly necessary, but the entirety of
 * the Locations we fetch from API is ~20k records, so this is actually
 * a decently heavy call since we check against every record. Additionally,
 * we use this to process metadata file uploads, so we can potentially have
 * 100s of calls one after another. It's a pure function though, so it's easy
 * to cache previous calls. See the `createStringToLocationFinder` below for
 * a convenient way to handle that kind of batched processing with a cache.
 * However, if a cache wouldn't make sense for your use-case, will work fine
 * without it.
 */
function findLocationFromString(
  locationString: string,
  locations: NamedGisaidLocation[],
  locationFinderCache: LocationFinderCache | null = null
): NamedGisaidLocation | undefined {
  // Safety check -- Should not occur, but if app hasn't finished loading the
  // Locations data and this gets called, would blow up because we assume there
  // are some Locations below. Instead, fallback to `undefined` location.
  if (locations.length === 0) {
    return undefined;
  }

  // Only do cache interactions if one was provided
  if (locationFinderCache !== null && locationFinderCache[locationString]) {
    return locationFinderCache[locationString];
  }
  const scoredLocations: [NamedGisaidLocation, number][] = locations.map(
    (location) => {
      if (location.name === locationString) {
        // Because matched to canonical name, supersede levenshtein distance
        return [location, -1]; // -1 will be better than best possible of 0
      }
      // Not all Locations have narrowest scope, skip if it's missing
      if (location.location) {
        return [location, distance(location.location, locationString)];
      }
      return [location, 99];
    }
  );
  const candidateLocation = scoredLocations.reduce(
    ([prevLocation, prevScore], [currLocation, currScore]) => {
      if (currScore < prevScore) {
        return [currLocation, currScore];
      }
      return [prevLocation, prevScore];
    }
  );
  const foundLocation = candidateLocation[0];
  // If using cache, add latest result in to make future searches faster
  if (locationFinderCache !== null) {
    locationFinderCache[locationString] = foundLocation;
  }
  return foundLocation;
}

export type StringToLocationFinder = (
  locationString: string
) => NamedGisaidLocation | undefined;

/**
 * Creates location finder func that will convert location strings to Location
 *
 * Uses the cache feature provided by findLocationFromString because most calls
 * by a user will actually repeatedly be for the same string. For example, the
 * DPH for Humboldt County would upload a metadata TSV with 100s of rows that
 * all have the location given as "Humboldt County".
 *
 * Note: don't create location finders at a global level and keep them around.
 * The provided `locations` and cache should get invalidated and refreshed from
 * time to time, because available Locations occasionally changes. Should get
 * created at the level of the component using it, so it will be dropped when
 * the user navigates to a different page, preventing it from getting stale.
 */
export function createStringToLocationFinder(
  locations: NamedGisaidLocation[]
): StringToLocationFinder {
  const locationFinderCache: LocationFinderCache = {};
  return (locationString: string) => {
    return findLocationFromString(
      locationString,
      locations,
      locationFinderCache
    );
  };
}

export const getNameFromCollectionLocation = (
  collectionLocation: NamedGisaidLocation | string | undefined
): string => {
  // collection location will always be a NamedGisaidLocation at this stage,
  // the only time collectionLocation will be a string is during tsv upload
  // where collectionLocation can be "DELETE" (when a user wants to clear a value)
  if (collectionLocation && typeof collectionLocation !== "string") {
    return collectionLocation.name;
  }

  return "";
};

export const getIdFromCollectionLocation = (
  collectionLocation: NamedGisaidLocation | string | undefined
): number | undefined => {
  if (collectionLocation && typeof collectionLocation !== "string") {
    return collectionLocation.id;
  }
};

<<<<<<< HEAD
export const getNamedLocationsById = (
  locations: GisaidLocation[]
): IdMap<NamedGisaidLocation> => {
  if (!locations) return {};

  const namedLocations = locations.map(foldInLocationName);
  return reduceObjectArrayToLookupDict(namedLocations, "id");
};
=======
function findMaxDepthLocation(
  searchLocation: GisaidLocation | NamedGisaidLocation,
  maxDepth: keyof GisaidLocation,
  locations: NamedGisaidLocation[],
  locationFinderCache: LocationFinderCache | null = null
): NamedGisaidLocation | undefined {
  // Safety check -- Should not occur, but if app hasn't finished loading the
  // Locations data and this gets called, would blow up because we assume there
  // are some Locations below. Instead, fallback to `undefined` location.
  if (locations.length === 0) {
    return undefined;
  }

  // Only do cache interactions if one was provided
  if (
    locationFinderCache !== null &&
    locationFinderCache[`${searchLocation.id}${maxDepth}`]
  ) {
    return locationFinderCache[`${searchLocation.id}${maxDepth}`];
  }

  const locationHierarchy: (keyof GisaidLocation)[] = [
    "region",
    "country",
    "division",
    "location",
  ];
  const finalIndex = locationHierarchy.findIndex(
    (element) => element === maxDepth
  );

  const foundLocations = locationHierarchy.reduce((acc, tier, index) => {
    // Until we get to the index of the maxDepth, search for the searchLocation value
    // After that, search for null
    const filterValue = index <= finalIndex ? searchLocation[tier] : null;
    return acc.filter((value) => value[tier] === filterValue);
  }, locations);

  const foundLocation =
    foundLocations.length > 0 ? foundLocations[0] : undefined;

  // If using cache, add latest result in to make future searches faster
  if (locationFinderCache !== null && foundLocation) {
    locationFinderCache[`${searchLocation.id}${maxDepth}`] = foundLocation;
  }
  return foundLocation;
}

export type LocationMaxDepthFinder = (
  searchLocation: GisaidLocation,
  maxDepth: keyof GisaidLocation
) => NamedGisaidLocation | undefined;

export function createMaxDepthLocationFinder(
  locations: NamedGisaidLocation[]
): LocationMaxDepthFinder {
  const locationFinderCache: LocationFinderCache = {};
  return (searchLocation: GisaidLocation, maxDepth: keyof GisaidLocation) => {
    return findMaxDepthLocation(
      searchLocation,
      maxDepth,
      locations,
      locationFinderCache
    );
  };
}
>>>>>>> 958f6627
<|MERGE_RESOLUTION|>--- conflicted
+++ resolved
@@ -154,7 +154,6 @@
   }
 };
 
-<<<<<<< HEAD
 export const getNamedLocationsById = (
   locations: GisaidLocation[]
 ): IdMap<NamedGisaidLocation> => {
@@ -163,7 +162,7 @@
   const namedLocations = locations.map(foldInLocationName);
   return reduceObjectArrayToLookupDict(namedLocations, "id");
 };
-=======
+
 function findMaxDepthLocation(
   searchLocation: GisaidLocation | NamedGisaidLocation,
   maxDepth: keyof GisaidLocation,
@@ -229,5 +228,4 @@
       locationFinderCache
     );
   };
-}
->>>>>>> 958f6627
+}