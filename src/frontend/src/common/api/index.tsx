import ENV from "src/common/constants/ENV";
import { jsonToType } from "src/common/utils";

export enum API {
  USER_INFO = "/api/usergroup",
  SAMPLES = "/v2/samples/",
  LOG_IN = "/login",
  LOG_OUT = "/logout",
  PHYLO_TREES = "/api/phylo_trees",
  SAMPLES_CREATE = "/api/samples/create",
  SAMPLES_FASTA_DOWNLOAD = "/api/sequences",
  PHYLO_TREES_V2 = "/v2/phylo_runs/", // TODO (mlila): convert entire frontend to use new endpoint
  GET_FASTA_URL = "/api/sequences/getfastaurl",
<<<<<<< HEAD
  USHER_TREE_OPTIONS = "/api/usher/tree_options",
  SAMPLES_VALIDATE_IDS = "/v2/samples/validate_ids/",
=======
  USHER_TREE_OPTIONS = "/v2/usher/tree_versions/",
  SAMPLES_VALIDATE_IDS = "/api/samples/validate-ids",
>>>>>>> ce6013ac
  LOCATIONS = "/v2/locations/",
}

export const DEFAULT_HEADERS_MUTATION_OPTIONS: RequestInit = {
  headers: {
    "Content-Type": "application/json",
  },
};

export const DEFAULT_FETCH_OPTIONS: RequestInit = {
  credentials: "include",
};

export const DEFAULT_PUT_OPTIONS: RequestInit = {
  credentials: "include",
  method: "PUT",
};

export const DEFAULT_POST_OPTIONS: RequestInit = {
  credentials: "include",
  method: "POST",
  ...DEFAULT_HEADERS_MUTATION_OPTIONS,
};

export const DEFAULT_DELETE_OPTIONS: RequestInit = {
  credentials: "include",
  method: "DELETE",
  ...DEFAULT_HEADERS_MUTATION_OPTIONS,
};

/**
 * Generic functions to interface with the backend API
 *
 * First chunk of things -- `API_KEY_TO_TYPE`, `convert`, and `apiResponse` --
 * are intended for "heavier" GETs to the backend that require some level
 * of data conversion for the response we get. For example, the samples
 * endpoint returns a bunch of stuff in snake_case, but we want camelCase,
 * so in addition to fetching the data, it also handles all those conversions
 * before returning the parsed response.
 *
 * The second chunk of things -- `makeBackendApiJsonCall` and associated
 * convenience funcs -- are for less "heavy" calls and/or those that where
 * the response is used more directly. They are a very thin wrapper around
 * the browser `fetch` API. Mostly for convenience and standardization.
 *
 * There is not a clear line between when a request should be using one
 * or the other. If you have a GET call that needs light parsing of the
 * response, either would make sense, use your best judgment.
 **/

const API_KEY_TO_TYPE: Record<string, string> = {
  group: "Group",
  phylo_trees: "Tree",
  samples: "Sample",
  user: "User",
};

function convert<U extends APIResponse, T extends U[keyof U]>(
  entry: Record<string, JSONPrimitive>,
  keyMap: Map<string, string | number> | null,
  key: keyof U
): T {
  const converted = jsonToType<T>(entry, keyMap);
  // key should always be a string anyways. no funky business please.
  converted.type = API_KEY_TO_TYPE[String(key)];
  // ^^^ FIXME (Vince) Does this get used anywhere? What was original purpose?

  return converted;
}

/**
 * Make a GET request to backend API, parse results based on provided mapping.
 *
 * Args:
 *   keys: array of top-level keys to extract from JSON response
 *   mappings: array of next-level-down key mappings to convert with
 *     NOTE -- keys and mappings need to be same length and matching orders
 *   endpoint: backend route request is sent to
 *
 * Returns:
 *   obj: top-level keys match arg `keys`, values converted via its mapping
 */

export async function apiResponse<T extends APIResponse>(
  keys: (keyof T)[],
  mappings: (Map<string, string | number> | null)[],
  endpoint: string
): Promise<T> {
  const response = await fetch(ENV.API_URL + endpoint, DEFAULT_FETCH_OPTIONS);

  const result = await response.json();

  if (!response.ok) {
    throw result;
  }

  const convertedData = keys.map((key, index) => {
    type keyType = T[typeof key];
    const typeData = result[key];
    const keyMap = mappings[index];
    let resultData: keyType | keyType[];
    if (typeData instanceof Array) {
      resultData = typeData.map((entry: Record<string, JSONPrimitive>) =>
        convert<T, keyType>(entry, keyMap, key)
      );
    } else {
      resultData = convert<T, keyType>(typeData, keyMap, key);
    }
    return [key, resultData];
  });

  return Object.fromEntries(convertedData);
}

/**
 * Make request to backend that should receive a JSON response.
 *
 * This and the functions using it below exist mostly as a convenience method
 * and to help keep our interactions with the backend API standardized.
 *
 * TODO make convenience helpers for each flavor of HTTP request and start
 * using them to make API calls instead of individual but similar `fetch`
 * calls forming the basis of our API calls. Eventually migrate moving existing
 * queries to using the convenience helpers instead.
 */
export async function makeBackendApiJsonCall<T>(
  route: string,
  requestOptions: RequestInit
): Promise<T> {
  const response = await fetch(ENV.API_URL + route, {
    ...requestOptions,
  });
  if (response.ok) return await response.json();

  throw Error(`${response.statusText}: ${await response.text()}`);
}

// GET convenience function -- DEFAULT_FETCH_OPTIONS if only `route`
export async function getBackendApiJson<T>(
  route: string,
  additionalRequestOptions: RequestInit = {}
): Promise<T> {
  const requestOptions = {
    ...DEFAULT_FETCH_OPTIONS,
    ...additionalRequestOptions,
  };
  return await makeBackendApiJsonCall(route, requestOptions);
}

/** Calls to specific API endpoints **/

export interface SampleResponse extends APIResponse {
  samples: Sample[];
}
const SAMPLE_MAP = new Map<string, keyof Sample>([
  ["collection_date", "collectionDate"],
  ["collection_location", "collectionLocation"],
  ["private_identifier", "privateId"],
  ["public_identifier", "publicId"],
  ["upload_date", "uploadDate"],
  ["uploaded_by", "uploadedBy"],
  ["sequencing_date", "sequencingDate"],
  ["submitting_group", "submittingGroup"],
  ["czb_failed_genome_recovery", "CZBFailedGenomeRecovery"],
]);

export const fetchSamples = (): Promise<SampleResponse> =>
  apiResponse<SampleResponse>(["samples"], [SAMPLE_MAP], API.SAMPLES);

export interface TreeResponse extends APIResponse {
  phylo_trees: Tree[];
}
const TREE_MAP = new Map<string, keyof Tree>([
  ["phylo_tree_id", "id"],
  ["pathogen_genome_count", "pathogenGenomeCount"],
  ["completed_date", "creationDate"],
  ["tree_type", "treeType"],
  ["started_date", "startedDate"],
  ["workflow_id", "workflowId"],
]);
export const fetchTrees = (): Promise<TreeResponse> =>
  apiResponse<TreeResponse>(["phylo_trees"], [TREE_MAP], API.PHYLO_TREES);<|MERGE_RESOLUTION|>--- conflicted
+++ resolved
@@ -11,13 +11,8 @@
   SAMPLES_FASTA_DOWNLOAD = "/api/sequences",
   PHYLO_TREES_V2 = "/v2/phylo_runs/", // TODO (mlila): convert entire frontend to use new endpoint
   GET_FASTA_URL = "/api/sequences/getfastaurl",
-<<<<<<< HEAD
-  USHER_TREE_OPTIONS = "/api/usher/tree_options",
+  USHER_TREE_OPTIONS = "/v2/usher/tree_versions/",
   SAMPLES_VALIDATE_IDS = "/v2/samples/validate_ids/",
-=======
-  USHER_TREE_OPTIONS = "/v2/usher/tree_versions/",
-  SAMPLES_VALIDATE_IDS = "/api/samples/validate-ids",
->>>>>>> ce6013ac
   LOCATIONS = "/v2/locations/",
 }
 
