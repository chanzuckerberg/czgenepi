import ENV from "src/common/constants/ENV";
import { jsonToType } from "src/common/utils";

export enum API {
  USERDATA = "/v2/users/me",
  SAMPLES = "/v2/samples/",
  LOG_IN = "/login",
  LOG_OUT = "/logout",
  PHYLO_RUNS = "/v2/phylo_runs/",
  SAMPLES_CREATE = "/v2/samples/",
  SAMPLES_FASTA_DOWNLOAD = "/v2/sequences/",
<<<<<<< HEAD
  PHYLO_TREES_V2 = "/v2/phylo_runs/", // TODO (mlila): convert entire frontend to use new endpoint
=======
>>>>>>> f41df06d
  GET_FASTA_URL = "/api/sequences/getfastaurl",
  USHER_TREE_OPTIONS = "/v2/usher/tree_versions/",
  SAMPLES_VALIDATE_IDS = "/v2/samples/validate_ids/",
  LOCATIONS = "/v2/locations/",
  PANGO_LINEAGES = "/v2/lineages/pango",
}

export const DEFAULT_HEADERS_MUTATION_OPTIONS: RequestInit = {
  headers: {
    "Content-Type": "application/json",
  },
};

export const DEFAULT_FETCH_OPTIONS: RequestInit = {
  credentials: "include",
};

export const DEFAULT_PUT_OPTIONS: RequestInit = {
  credentials: "include",
  method: "PUT",
  ...DEFAULT_HEADERS_MUTATION_OPTIONS,
};

export const DEFAULT_POST_OPTIONS: RequestInit = {
  credentials: "include",
  method: "POST",
  ...DEFAULT_HEADERS_MUTATION_OPTIONS,
};

export const DEFAULT_DELETE_OPTIONS: RequestInit = {
  credentials: "include",
  method: "DELETE",
  ...DEFAULT_HEADERS_MUTATION_OPTIONS,
};

/**
 * Generic functions to interface with the backend API
 *
 * First chunk of things -- `API_KEY_TO_TYPE`, `convert`, and `apiResponse` --
 * are intended for "heavier" GETs to the backend that require some level
 * of data conversion for the response we get. For example, the samples
 * endpoint returns a bunch of stuff in snake_case, but we want camelCase,
 * so in addition to fetching the data, it also handles all those conversions
 * before returning the parsed response.
 *
 * The second chunk of things -- `makeBackendApiJsonCall` and associated
 * convenience funcs -- are for less "heavy" calls and/or those that where
 * the response is used more directly. They are a very thin wrapper around
 * the browser `fetch` API. Mostly for convenience and standardization.
 *
 * There is not a clear line between when a request should be using one
 * or the other. If you have a GET call that needs light parsing of the
 * response, either would make sense, use your best judgment.
 **/

const API_KEY_TO_TYPE: Record<string, string> = {
  group: "Group",
  phylo_trees: "Tree",
  samples: "Sample",
  user: "User",
};

function convert<U extends APIResponse, T extends U[keyof U]>(
  entry: Record<string, JSONPrimitive>,
  keyMap: Map<string, string | number> | null,
  key: keyof U
): T {
  const converted = jsonToType<T>(entry, keyMap);
  // key should always be a string anyways. no funky business please.
  converted.type = API_KEY_TO_TYPE[String(key)];
  // ^^^ FIXME (Vince) Does this get used anywhere? What was original purpose?

  return converted;
}

/**
 * Make a GET request to backend API, parse results based on provided mapping.
 *
 * Args:
 *   keys: array of top-level keys to extract from JSON response
 *   mappings: array of next-level-down key mappings to convert with
 *     NOTE -- keys and mappings need to be same length and matching orders
 *   endpoint: backend route request is sent to
 *
 * Returns:
 *   obj: top-level keys match arg `keys`, values converted via its mapping
 */

export async function apiResponse<T extends APIResponse>(
  keys: (keyof T)[],
  mappings: (Map<string, string | number> | null)[],
  endpoint: string
): Promise<T> {
  const response = await fetch(ENV.API_URL + endpoint, DEFAULT_FETCH_OPTIONS);

  const result = await response.json();

  if (!response.ok) {
    throw result;
  }

  const convertedData = keys.map((key, index) => {
    type keyType = T[typeof key];
    const typeData = result[key];
    const keyMap = mappings[index];
    let resultData: keyType | keyType[];
    if (typeData instanceof Array) {
      resultData = typeData.map((entry: Record<string, JSONPrimitive>) =>
        convert<T, keyType>(entry, keyMap, key)
      );
    } else {
      resultData = convert<T, keyType>(typeData, keyMap, key);
    }
    return [key, resultData];
  });

  return Object.fromEntries(convertedData);
}

/**
 * Make request to backend that should receive a JSON response.
 *
 * This and the functions using it below exist mostly as a convenience method
 * and to help keep our interactions with the backend API standardized.
 *
 * TODO make convenience helpers for each flavor of HTTP request and start
 * using them to make API calls instead of individual but similar `fetch`
 * calls forming the basis of our API calls. Eventually migrate moving existing
 * queries to using the convenience helpers instead.
 */
export async function makeBackendApiJsonCall<T>(
  route: string,
  requestOptions: RequestInit
): Promise<T> {
  const response = await fetch(ENV.API_URL + route, {
    ...requestOptions,
  });
  if (response.ok) return await response.json();

  throw Error(`${response.statusText}: ${await response.text()}`);
}

// GET convenience function -- DEFAULT_FETCH_OPTIONS if only `route`
export async function getBackendApiJson<T>(
  route: string,
  additionalRequestOptions: RequestInit = {}
): Promise<T> {
  const requestOptions = {
    ...DEFAULT_FETCH_OPTIONS,
    ...additionalRequestOptions,
  };
  return await makeBackendApiJsonCall(route, requestOptions);
}

export async function putBackendApiJson<T>(
  route: string,
  requestBody: string,
  additionalRequestOptions: RequestInit = {}
): Promise<T> {
  const requestOptions = {
    ...DEFAULT_PUT_OPTIONS,
    ...additionalRequestOptions,
    body: requestBody,
  };
  return await makeBackendApiJsonCall(route, requestOptions);
}

/** Calls to specific API endpoints **/

export interface SampleResponse extends APIResponse {
  samples: Sample[];
}
const SAMPLE_MAP = new Map<string, keyof Sample>([
  ["collection_date", "collectionDate"],
  ["collection_location", "collectionLocation"],
  ["private_identifier", "privateId"],
  ["public_identifier", "publicId"],
  ["upload_date", "uploadDate"],
  ["uploaded_by", "uploadedBy"],
  ["sequencing_date", "sequencingDate"],
  ["submitting_group", "submittingGroup"],
  ["czb_failed_genome_recovery", "CZBFailedGenomeRecovery"],
]);

export const fetchSamples = (): Promise<SampleResponse> =>
  apiResponse<SampleResponse>(["samples"], [SAMPLE_MAP], API.SAMPLES);

export interface PhyloRunResponse extends APIResponse {
  phylo_trees: PhyloRun[];
}
const PHYLO_RUN_MAP = new Map<string, keyof PhyloRun>([
  ["end_datetime", "endDate"],
  ["phylo_tree", "phyloTree"],
  ["start_datetime", "startedDate"],
  ["tree_type", "treeType"],
  ["workflow_id", "workflowId"],
  ["workflow_status", "status"],
]);
export const fetchPhyloRuns = (): Promise<PhyloRunResponse> =>
  apiResponse<PhyloRunResponse>(
    ["phylo_runs"],
    [PHYLO_RUN_MAP],
    API.PHYLO_RUNS
  );<|MERGE_RESOLUTION|>--- conflicted
+++ resolved
@@ -9,10 +9,6 @@
   PHYLO_RUNS = "/v2/phylo_runs/",
   SAMPLES_CREATE = "/v2/samples/",
   SAMPLES_FASTA_DOWNLOAD = "/v2/sequences/",
-<<<<<<< HEAD
-  PHYLO_TREES_V2 = "/v2/phylo_runs/", // TODO (mlila): convert entire frontend to use new endpoint
-=======
->>>>>>> f41df06d
   GET_FASTA_URL = "/api/sequences/getfastaurl",
   USHER_TREE_OPTIONS = "/v2/usher/tree_versions/",
   SAMPLES_VALIDATE_IDS = "/v2/samples/validate_ids/",
