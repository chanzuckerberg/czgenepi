import ENV from "src/common/constants/ENV";
import { jsonToType } from "src/common/utils";

export enum API {
  USERDATA = "/v2/users/me",
  SAMPLES = "/v2/samples/",
  LOG_IN = "/login",
  LOG_OUT = "/logout",
  PHYLO_RUNS = "/v2/phylo_runs/",
  SAMPLES_CREATE = "/v2/samples/",
<<<<<<< HEAD
  SAMPLES_FASTA_DOWNLOAD = "/v2/sequences/",
  PHYLO_TREES_V2 = "/v2/phylo_runs/", // TODO (mlila): convert entire frontend to use new endpoint
=======
  SAMPLES_FASTA_DOWNLOAD = "/api/sequences",
>>>>>>> 54c69f1e
  GET_FASTA_URL = "/api/sequences/getfastaurl",
  USHER_TREE_OPTIONS = "/v2/usher/tree_versions/",
  SAMPLES_VALIDATE_IDS = "/v2/samples/validate_ids/",
  LOCATIONS = "/v2/locations/",
  PANGO_LINEAGES = "/v2/lineages/pango",
}

export const DEFAULT_HEADERS_MUTATION_OPTIONS: RequestInit = {
  headers: {
    "Content-Type": "application/json",
  },
};

export const DEFAULT_FETCH_OPTIONS: RequestInit = {
  credentials: "include",
};

export const DEFAULT_PUT_OPTIONS: RequestInit = {
  credentials: "include",
  method: "PUT",
  ...DEFAULT_HEADERS_MUTATION_OPTIONS,
};

export const DEFAULT_POST_OPTIONS: RequestInit = {
  credentials: "include",
  method: "POST",
  ...DEFAULT_HEADERS_MUTATION_OPTIONS,
};

export const DEFAULT_DELETE_OPTIONS: RequestInit = {
  credentials: "include",
  method: "DELETE",
  ...DEFAULT_HEADERS_MUTATION_OPTIONS,
};

/**
 * Generic functions to interface with the backend API
 *
 * First chunk of things -- `API_KEY_TO_TYPE`, `convert`, and `apiResponse` --
 * are intended for "heavier" GETs to the backend that require some level
 * of data conversion for the response we get. For example, the samples
 * endpoint returns a bunch of stuff in snake_case, but we want camelCase,
 * so in addition to fetching the data, it also handles all those conversions
 * before returning the parsed response.
 *
 * The second chunk of things -- `makeBackendApiJsonCall` and associated
 * convenience funcs -- are for less "heavy" calls and/or those that where
 * the response is used more directly. They are a very thin wrapper around
 * the browser `fetch` API. Mostly for convenience and standardization.
 *
 * There is not a clear line between when a request should be using one
 * or the other. If you have a GET call that needs light parsing of the
 * response, either would make sense, use your best judgment.
 **/

const API_KEY_TO_TYPE: Record<string, string> = {
  group: "Group",
  phylo_trees: "Tree",
  samples: "Sample",
  user: "User",
};

function convert<U extends APIResponse, T extends U[keyof U]>(
  entry: Record<string, JSONPrimitive>,
  keyMap: Map<string, string | number> | null,
  key: keyof U
): T {
  const converted = jsonToType<T>(entry, keyMap);
  // key should always be a string anyways. no funky business please.
  converted.type = API_KEY_TO_TYPE[String(key)];
  // ^^^ FIXME (Vince) Does this get used anywhere? What was original purpose?

  return converted;
}

/**
 * Make a GET request to backend API, parse results based on provided mapping.
 *
 * Args:
 *   keys: array of top-level keys to extract from JSON response
 *   mappings: array of next-level-down key mappings to convert with
 *     NOTE -- keys and mappings need to be same length and matching orders
 *   endpoint: backend route request is sent to
 *
 * Returns:
 *   obj: top-level keys match arg `keys`, values converted via its mapping
 */

export async function apiResponse<T extends APIResponse>(
  keys: (keyof T)[],
  mappings: (Map<string, string | number> | null)[],
  endpoint: string
): Promise<T> {
  const response = await fetch(ENV.API_URL + endpoint, DEFAULT_FETCH_OPTIONS);

  const result = await response.json();

  if (!response.ok) {
    throw result;
  }

  const convertedData = keys.map((key, index) => {
    type keyType = T[typeof key];
    const typeData = result[key];
    const keyMap = mappings[index];
    let resultData: keyType | keyType[];
    if (typeData instanceof Array) {
      resultData = typeData.map((entry: Record<string, JSONPrimitive>) =>
        convert<T, keyType>(entry, keyMap, key)
      );
    } else {
      resultData = convert<T, keyType>(typeData, keyMap, key);
    }
    return [key, resultData];
  });

  return Object.fromEntries(convertedData);
}

/**
 * Make request to backend that should receive a JSON response.
 *
 * This and the functions using it below exist mostly as a convenience method
 * and to help keep our interactions with the backend API standardized.
 *
 * TODO make convenience helpers for each flavor of HTTP request and start
 * using them to make API calls instead of individual but similar `fetch`
 * calls forming the basis of our API calls. Eventually migrate moving existing
 * queries to using the convenience helpers instead.
 */
export async function makeBackendApiJsonCall<T>(
  route: string,
  requestOptions: RequestInit
): Promise<T> {
  const response = await fetch(ENV.API_URL + route, {
    ...requestOptions,
  });
  if (response.ok) return await response.json();

  throw Error(`${response.statusText}: ${await response.text()}`);
}

// GET convenience function -- DEFAULT_FETCH_OPTIONS if only `route`
export async function getBackendApiJson<T>(
  route: string,
  additionalRequestOptions: RequestInit = {}
): Promise<T> {
  const requestOptions = {
    ...DEFAULT_FETCH_OPTIONS,
    ...additionalRequestOptions,
  };
  return await makeBackendApiJsonCall(route, requestOptions);
}

export async function putBackendApiJson<T>(
  route: string,
  requestBody: string,
  additionalRequestOptions: RequestInit = {}
): Promise<T> {
  const requestOptions = {
    ...DEFAULT_PUT_OPTIONS,
    ...additionalRequestOptions,
    body: requestBody,
  };
  return await makeBackendApiJsonCall(route, requestOptions);
}

/** Calls to specific API endpoints **/

export interface SampleResponse extends APIResponse {
  samples: Sample[];
}
const SAMPLE_MAP = new Map<string, keyof Sample>([
  ["collection_date", "collectionDate"],
  ["collection_location", "collectionLocation"],
  ["private_identifier", "privateId"],
  ["public_identifier", "publicId"],
  ["upload_date", "uploadDate"],
  ["uploaded_by", "uploadedBy"],
  ["sequencing_date", "sequencingDate"],
  ["submitting_group", "submittingGroup"],
  ["czb_failed_genome_recovery", "CZBFailedGenomeRecovery"],
]);

export const fetchSamples = (): Promise<SampleResponse> =>
  apiResponse<SampleResponse>(["samples"], [SAMPLE_MAP], API.SAMPLES);

export interface PhyloRunResponse extends APIResponse {
  phylo_trees: PhyloRun[];
}
const PHYLO_RUN_MAP = new Map<string, keyof PhyloRun>([
  ["end_datetime", "endDate"],
  ["phylo_tree", "phyloTree"],
  ["start_datetime", "startedDate"],
  ["tree_type", "treeType"],
  ["workflow_id", "workflowId"],
  ["workflow_status", "status"],
]);
export const fetchPhyloRuns = (): Promise<PhyloRunResponse> =>
  apiResponse<PhyloRunResponse>(
    ["phylo_runs"],
    [PHYLO_RUN_MAP],
    API.PHYLO_RUNS
  );<|MERGE_RESOLUTION|>--- conflicted
+++ resolved
@@ -8,12 +8,7 @@
   LOG_OUT = "/logout",
   PHYLO_RUNS = "/v2/phylo_runs/",
   SAMPLES_CREATE = "/v2/samples/",
-<<<<<<< HEAD
   SAMPLES_FASTA_DOWNLOAD = "/v2/sequences/",
-  PHYLO_TREES_V2 = "/v2/phylo_runs/", // TODO (mlila): convert entire frontend to use new endpoint
-=======
-  SAMPLES_FASTA_DOWNLOAD = "/api/sequences",
->>>>>>> 54c69f1e
   GET_FASTA_URL = "/api/sequences/getfastaurl",
   USHER_TREE_OPTIONS = "/v2/usher/tree_versions/",
   SAMPLES_VALIDATE_IDS = "/v2/samples/validate_ids/",
