--- conflicted
+++ resolved
@@ -67,8 +67,7 @@
  * place to put it is just under the `</Head>` in `_app.tsx`, but you could
  * put it somewhere else as well.
  */
-<<<<<<< HEAD
-export function SegmentInitializer() {
+export function SegmentInitializer(): JSX.Element | null {
   // `userInfo` will be false-y if user is not logged in
   const { data: userInfo } = useUserInfo();
   if (!userInfo) return null;
@@ -77,12 +76,7 @@
   // that the user info we pass to segmentInitScript and use there matches
   // the structure of what is sent in the `analyticsSendUserInfo` function.
   const analyticsUserInfo = extractAnalyticsUserInfo(userInfo);
-  return userInfo && SEGMENT_WRITE_KEY ? (
-=======
-export function SegmentInitializer(): JSX.Element | null {
-  const segmentWriteKey = ENV.SEGMENT_FRONTEND_KEY;
-  return segmentWriteKey ? (
->>>>>>> 94e0c592
+  return SEGMENT_WRITE_KEY ? (
     <Script
       id={SEGMENT_SCRIPT_TAG_ID}
       type={INITIAL_SCRIPT_TYPE}
