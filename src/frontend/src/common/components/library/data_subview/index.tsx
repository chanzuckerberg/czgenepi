import { escapeRegExp } from "lodash/fp";
import NextLink from "next/link";
import React, {
  FunctionComponent,
  useEffect,
  useReducer,
  useState,
} from "react";
import { Input } from "semantic-ui-react";
import { DataTable } from "src/common/components";
import { VIEWNAME } from "src/common/constants/types";
import { ROUTES } from "src/common/routes";
<<<<<<< HEAD
import { FEATURE_FLAGS, usesFeatureFlag } from "src/common/utils/featureFlags";
import { AfterModalAlert } from "./components/AfterModalAlert";
=======
import Notification from "src/components/Notification";
>>>>>>> 7206ee28
import { CreateNSTreeModal } from "./components/CreateNSTreeModal";
import DownloadModal from "./components/DownloadModal";
import { IconButton } from "./components/IconButton";
import { TreeCreateHelpLink } from "./components/TreeCreateHelpLink";
import { TreeSelectionMenu } from "./components/TreeSelectionMenu";
import { UsherTreeFlow } from "./components/UsherTreeFlow";
import style from "./index.module.scss";
import {
  BoldText,
  Divider,
  DownloadWrapper,
  StyledButton,
  StyledChip,
  StyledDiv,
  StyledDownloadDisabledImage,
  StyledDownloadImage,
  StyledFlexChildDiv,
  StyledNewTabLink,
  TooltipDescriptionText,
  TooltipHeaderText,
} from "./style";

interface Props {
  data?: TableItem[];
  defaultSortKey: string[];
  headers: Header[];
  subheaders: Record<string, SubHeader[]>;
  isLoading: boolean;
  renderer?: CustomRenderer;
  headerRenderer?: CustomRenderer;
  viewName: VIEWNAME;
  dataFilterFunc?: (data: TableItem[]) => TableItem[];
}

interface InputOnChangeData {
  [key: string]: string;
  value: string;
}

interface SearchState {
  searching?: boolean;
  results?: TableItem[];
}

function recursiveTest(
  item: Record<string | number, JSONPrimitive | Record<string, JSONPrimitive>>,
  query: RegExp
): boolean {
  return Object.values(item).some((value) => {
    if (typeof value === "object" && value !== null) {
      return recursiveTest(value, query);
    }
    return query.test(`${value}`);
  });
}

function searchReducer(state: SearchState, action: SearchState): SearchState {
  return { ...state, ...action };
}

function tsvDataMap(
  checkedSamples: string[],
  tableData: TableItem[] | undefined,
  headers: Header[],
  subheaders: Record<string, SubHeader[]>
): [string[], string[][]] | undefined {
  const headersDownload = [...headers];
  headersDownload[7] = {
    key: "CZBFailedGenomeRecovery",
    sortKey: ["CZBFailedGenomeRecovery"],
    text: "Genome Recovery",
  };
  if (tableData) {
    const filteredTableData = [...tableData];
    const filteredTableDataForReals = filteredTableData.filter((entry) =>
      checkedSamples.includes(String(entry["publicId"]))
    );
    const tsvData = filteredTableDataForReals.map((entry) => {
      return headersDownload.flatMap((header) => {
        if (
          typeof entry[header.key] === "object" &&
          Object.prototype.hasOwnProperty.call(subheaders, header.key)
        ) {
          const subEntry = entry[header.key] as Record<string, JSONPrimitive>;
          return subheaders[header.key].map((subheader) =>
            String(subEntry[subheader.key])
          );
        }
        if (header.key == "CZBFailedGenomeRecovery") {
          if (entry[header.key]) {
            return "Failed";
          } else {
            return "Success";
          }
        } else {
          return String(entry[header.key]);
        }
      });
    });
    const tsvHeaders = headersDownload.flatMap((header) => {
      if (Object.prototype.hasOwnProperty.call(subheaders, header.key)) {
        return subheaders[header.key].map((subheader) => subheader.text);
      }
      return header.text;
    });

    return [tsvHeaders, tsvData];
  }
}

const DataSubview: FunctionComponent<Props> = ({
  data,
  defaultSortKey,
  headers,
  subheaders,
  isLoading,
  renderer,
  headerRenderer,
  viewName,
  dataFilterFunc,
}: Props) => {
  // we are modifying state using hooks, so we need a reducer
  const [state, dispatch] = useReducer(searchReducer, {
    results: data,
    searching: false,
  });

  const [checkedSamples, setCheckedSamples] = useState<string[]>([]);
  const [showCheckboxes, setShowCheckboxes] = useState<boolean>(false);
  const [isDownloadModalOpen, setDownloadModalOpen] = useState(false);
  const [failedSamples, setFailedSamples] = useState<string[]>([]);
  const [downloadFailed, setDownloadFailed] = useState<boolean>(false);
  const [isNSCreateTreeModalOpen, setIsNSCreateTreeModalOpen] =
    useState<boolean>(false);
  const [hasCreateTreeStarted, setCreateTreeStarted] = useState<boolean>(false);
  const [didCreateTreeFailed, setCreateTreeFailed] = useState<boolean>(false);
  const [shouldStartUsherFlow, setShouldStartUsherFlow] =
    useState<boolean>(false);
  const [searchQuery, setSearchQuery] = useState<string>("");

  const handleDownloadClickOpen = () => {
    setDownloadModalOpen(true);
  };

  const handleCreateNSTreeOpen = () => {
    setIsNSCreateTreeModalOpen(true);
  };

  const handleCreateTreeClose = () => {
    setIsNSCreateTreeModalOpen(false);
  };

  const handleCreateTreeFailed = () => {
    setCreateTreeFailed(true);
  };

  const handleSetCreateTreeStarted = () => {
    setCreateTreeStarted(true);
  };

  const handleDownloadClose = () => {
    setDownloadModalOpen(false);
  };

  useEffect(() => {
    if (shouldStartUsherFlow) setShouldStartUsherFlow(false);
  }, [shouldStartUsherFlow]);

  useEffect(() => {
    searcher(searchQuery);
  }, [data]);

  useEffect(() => {
    // Only show checkboxes on the sample datatable
    if (viewName === VIEWNAME.SAMPLES) {
      setShowCheckboxes(true);
    }
  }, [viewName]);

  useEffect(() => {
    // if there is an error then close the modal.
    if (downloadFailed) {
      setDownloadModalOpen(false);
    }
  }, [downloadFailed]);

  useEffect(() => {
    if (didCreateTreeFailed) {
      setIsNSCreateTreeModalOpen(false);
    }
  }, [didCreateTreeFailed]);

  function handleDismissDownloadErrorClick() {
    setDownloadFailed(false);
  }

  function handleDismissCreateTreeErrorClick() {
    setCreateTreeFailed(false);
  }

  function handleCreateTreeStartedModalClose() {
    setCreateTreeStarted(false);
  }

  const onChange = (
    _event: React.ChangeEvent<HTMLInputElement>,
    fieldInput: InputOnChangeData
  ) => {
    const query = fieldInput.value;
    searcher(query);
    setSearchQuery(query);
  };

  // search functions
  const searcher = (query: string): void => {
    if (data === undefined) {
      return;
    } else if (query.length === 0) {
      dispatch({ results: data });
      return;
    }

    dispatch({ searching: true });

    const regex = new RegExp(escapeRegExp(query), "i");
    const filteredData = data.filter((item) => recursiveTest(item, regex));
    dispatch({ results: filteredData, searching: false });
  };

  const DOWNLOAD_TOOLTIP_TEXT_DISABLED = (
    <div>
      <TooltipHeaderText>Download</TooltipHeaderText>
      <TooltipDescriptionText>Select at least 1 sample</TooltipDescriptionText>
    </div>
  );

  const DOWNLOAD_TOOLTIP_TEXT_ENABLED = (
    <div>
      <TooltipHeaderText>Download</TooltipHeaderText>
    </div>
  );

<<<<<<< HEAD
  const numCheckedSamples = checkedSamples?.length;
  const hasCheckedSamples = numCheckedSamples > 0;
  const hasTooManyCheckedSamples = numCheckedSamples > 2000;
  const isTreeMenuActive =
    (hasCheckedSamples && !hasTooManyCheckedSamples) ||
    usesFeatureFlag(FEATURE_FLAGS.gisaidIngest);
=======
  const CONTACT_US = (
    <span>
      Please try again later or{" "}
      <StyledNewTabLink href="mailto:aspenprivacy@chanzuckerberg.com">
        contact us
      </StyledNewTabLink>{" "}
      for help.
    </span>
  );
>>>>>>> 7206ee28

  const render = (tableData?: TableItem[]) => {
    let downloadButton: JSX.Element | null = null;
    if (viewName === VIEWNAME.SAMPLES && tableData !== undefined) {
      downloadButton = (
        <DownloadWrapper>
          <StyledChip isRounded label={checkedSamples.length} status="info" />
          <StyledDiv>Selected </StyledDiv>
          <Divider />
          <TreeSelectionMenu
            handleCreateNSTreeOpen={handleCreateNSTreeOpen}
            handleCreateUsherTreeOpen={() => setShouldStartUsherFlow(true)}
            // TODO (mlila): remove isMenuDisabled when gisaidIngest feature turned on
            isMenuDisabled={!isTreeMenuActive}
            isUsherDisabled={
              usesFeatureFlag(FEATURE_FLAGS.gisaidIngest) && !hasCheckedSamples
            }
          />
          <IconButton
            onClick={handleDownloadClickOpen}
            disabled={!hasCheckedSamples}
            svgDisabled={<StyledDownloadDisabledImage />}
            svgEnabled={<StyledDownloadImage />}
            tooltipTextDisabled={DOWNLOAD_TOOLTIP_TEXT_DISABLED}
            tooltipTextEnabled={DOWNLOAD_TOOLTIP_TEXT_ENABLED}
          />
        </DownloadWrapper>
      );
    }

    return (
      <>
        {tableData !== undefined && viewName === VIEWNAME.SAMPLES && (
          <>
            <DownloadModal
              sampleIds={checkedSamples}
              failedSamples={failedSamples}
              setDownloadFailed={setDownloadFailed}
              tsvData={tsvDataMap(
                checkedSamples,
                tableData,
                headers,
                subheaders
              )}
              open={isDownloadModalOpen}
              onClose={handleDownloadClose}
            />
            <CreateNSTreeModal
              sampleIds={checkedSamples}
              failedSamples={failedSamples}
              open={isNSCreateTreeModalOpen}
              onClose={handleCreateTreeClose}
              handleCreateTreeFailed={handleCreateTreeFailed}
              handleSetCreateTreeStarted={handleSetCreateTreeStarted}
            />
            <UsherTreeFlow
              checkedSamples={checkedSamples}
              failedSamples={failedSamples}
              shouldStartUsherFlow={shouldStartUsherFlow}
            />
          </>
        )}
        <StyledFlexChildDiv className={style.samplesRoot}>
          <div className={style.searchBar}>
            <div className={style.searchInput}>
              <Input
                icon="search"
                placeholder="Search"
                loading={state.searching}
                onChange={onChange}
                data-test-id="search"
              />
            </div>
            <div>
              {viewName === VIEWNAME.TREES && <TreeCreateHelpLink />}
              {downloadButton}
              <Notification
                buttonOnClick={handleDismissDownloadErrorClick}
                buttonText="DISMISS"
                dismissDirection="right"
                dismissed={!downloadFailed}
                intent="error"
              >
                <BoldText>
                  Something went wrong and we were unable to complete one or
                  more of your downloads
                </BoldText>
                {CONTACT_US}
              </Notification>
              <Notification
                buttonOnClick={handleDismissCreateTreeErrorClick}
                buttonText="DISMISS"
                dismissDirection="right"
                dismissed={!didCreateTreeFailed}
                intent="error"
              >
                <BoldText>
                  Something went wrong and we were unable to start your tree
                  build
                </BoldText>
                {CONTACT_US}
              </Notification>
              <Notification
                autoDismiss={12000}
                dismissDirection="right"
                dismissed={!hasCreateTreeStarted}
                intent="info"
              >
                <span>
                  Your tree is being created. It may take up to 12 hours to
                  process. To check your tree’s status, visit the Phylogenetic
                  Tree page.
                </span>
                <NextLink href={ROUTES.PHYLO_TREES} passHref>
                  <a href="passRef">
                    <StyledButton
                      color="primary"
                      onClick={handleCreateTreeStartedModalClose}
                    >
                      VIEW MY TREES
                    </StyledButton>
                  </a>
                </NextLink>
              </Notification>
            </div>
          </div>
          <div className={style.samplesTable}>
            <DataTable
              isLoading={isLoading}
              checkedSamples={checkedSamples}
              setCheckedSamples={setCheckedSamples}
              failedSamples={failedSamples}
              setFailedSamples={setFailedSamples}
              showCheckboxes={showCheckboxes}
              data={
                dataFilterFunc && tableData
                  ? dataFilterFunc(tableData)
                  : tableData
              }
              defaultSortKey={defaultSortKey}
              headers={headers}
              headerRenderer={headerRenderer}
              renderer={renderer}
            />
          </div>
        </StyledFlexChildDiv>
      </>
    );
  };

  if (!state.results) {
    let tableData;

    if (data) {
      dispatch({ results: data });
      tableData = data;
    }

    return render(tableData);
  }

  return render(state.results);
};

export { DataSubview };<|MERGE_RESOLUTION|>--- conflicted
+++ resolved
@@ -10,12 +10,8 @@
 import { DataTable } from "src/common/components";
 import { VIEWNAME } from "src/common/constants/types";
 import { ROUTES } from "src/common/routes";
-<<<<<<< HEAD
 import { FEATURE_FLAGS, usesFeatureFlag } from "src/common/utils/featureFlags";
-import { AfterModalAlert } from "./components/AfterModalAlert";
-=======
 import Notification from "src/components/Notification";
->>>>>>> 7206ee28
 import { CreateNSTreeModal } from "./components/CreateNSTreeModal";
 import DownloadModal from "./components/DownloadModal";
 import { IconButton } from "./components/IconButton";
@@ -258,14 +254,6 @@
     </div>
   );
 
-<<<<<<< HEAD
-  const numCheckedSamples = checkedSamples?.length;
-  const hasCheckedSamples = numCheckedSamples > 0;
-  const hasTooManyCheckedSamples = numCheckedSamples > 2000;
-  const isTreeMenuActive =
-    (hasCheckedSamples && !hasTooManyCheckedSamples) ||
-    usesFeatureFlag(FEATURE_FLAGS.gisaidIngest);
-=======
   const CONTACT_US = (
     <span>
       Please try again later or{" "}
@@ -275,7 +263,13 @@
       for help.
     </span>
   );
->>>>>>> 7206ee28
+
+  const numCheckedSamples = checkedSamples?.length;
+  const hasCheckedSamples = numCheckedSamples > 0;
+  const hasTooManyCheckedSamples = numCheckedSamples > 2000;
+  const isTreeMenuActive =
+    (hasCheckedSamples && !hasTooManyCheckedSamples) ||
+    usesFeatureFlag(FEATURE_FLAGS.gisaidIngest);
 
   const render = (tableData?: TableItem[]) => {
     let downloadButton: JSX.Element | null = null;
