--- conflicted
+++ resolved
@@ -1,7 +1,4 @@
-<<<<<<< HEAD
-=======
 import { Fade } from "@material-ui/core";
->>>>>>> 51e9f9d5
 import { escapeRegExp } from "lodash/fp";
 import NextLink from "next/link";
 import React, {
@@ -13,11 +10,8 @@
 import { Input } from "semantic-ui-react";
 import { DataTable } from "src/common/components";
 import { VIEWNAME } from "src/common/constants/types";
-<<<<<<< HEAD
-=======
 import { ROUTES } from "src/common/routes";
 import { AfterModalAlert } from "./components/AfterModalAlert";
->>>>>>> 51e9f9d5
 import { CreateTreeModal } from "./components/createTreeModal";
 import DownloadModal from "./components/DownloadModal";
 import { IconButton } from "./components/IconButton";
@@ -26,11 +20,7 @@
   CreateTreeModalDiv,
   Divider,
   DownloadWrapper,
-<<<<<<< HEAD
-  StyledAlert,
-=======
   StyledButton,
->>>>>>> 51e9f9d5
   StyledChip,
   StyledDiv,
   StyledDownloadDisabledImage,
@@ -160,10 +150,7 @@
   const [isFastaDisabled, setFastaDisabled] = useState<boolean>(false);
   const [isCreateTreeModalOpen, setCreateTreeModalOpen] =
     useState<boolean>(false);
-<<<<<<< HEAD
-=======
   const [hasCreateTreeStarted, setCreateTreeStarted] = useState<boolean>(false);
->>>>>>> 51e9f9d5
   const [didCreateTreeFailed, setCreateTreeFailed] = useState<boolean>(false);
 
   const handleDownloadClickOpen = () => {
@@ -176,8 +163,6 @@
 
   const handleCreateTreeClose = () => {
     setCreateTreeModalOpen(false);
-<<<<<<< HEAD
-=======
   };
 
   const handleCreateTreeFailed = () => {
@@ -186,7 +171,6 @@
 
   const handleSetCreateTreeStarted = () => {
     setCreateTreeStarted(true);
->>>>>>> 51e9f9d5
   };
 
   const handleDownloadClose = () => {
@@ -231,11 +215,7 @@
     }
   }, [didCreateTreeFailed]);
 
-<<<<<<< HEAD
-  function handleDismissErrorClick() {
-=======
   function handleDismissDownloadErrorClick() {
->>>>>>> 51e9f9d5
     setDownloadFailed(false);
   }
 
@@ -357,12 +337,8 @@
               failedSamples={failedSamples}
               open={isCreateTreeModalOpen}
               onClose={handleCreateTreeClose}
-<<<<<<< HEAD
-              setCreateTreeFailed={setCreateTreeFailed}
-=======
               handleCreateTreeFailed={handleCreateTreeFailed}
               handleSetCreateTreeStarted={handleSetCreateTreeStarted}
->>>>>>> 51e9f9d5
             />
           </>
         )}
