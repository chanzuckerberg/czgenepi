--- conflicted
+++ resolved
@@ -80,12 +80,7 @@
     const spacings = getSpacings(props);
     return `
       fill: ${colors?.gray[300]};
-<<<<<<< HEAD
-      margin-top: ${spacings?.l}px;
-      // margin-left: ${spacings?.xxs}px;
-=======
       margin: ${spacings?.xxxs}px;
->>>>>>> 99da9742
     `;
   }}
 `;
