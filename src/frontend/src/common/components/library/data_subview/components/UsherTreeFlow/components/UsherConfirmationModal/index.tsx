import React from "react";
import { NewTabLink } from "src/common/components/library/NewTabLink";
import usherLogo from "src/common/images/usher.png";
import { RedirectConfirmationModal } from "../../../RedirectConfirmationModal";

interface Props {
  isOpen: boolean;
  onClose(): void;
  onConfirm(): void;
}

const UsherConfirmationModal = ({
  isOpen,
  onClose,
  onConfirm,
}: Props): JSX.Element => {
  const content = (
    <>
      By clicking “Continue” you agree to send a copy of your genomic data to
      UCSC’s UShER visualization service, and that you understand this may make
      the data accessible to others. UShER is a separate service from Aspen.
      Your data will be subject to their{" "}
      <NewTabLink href="https://genome.ucsc.edu/conditions.html">
        Conditions of Use
      </NewTabLink>
      .
    </>
  );

<<<<<<< HEAD
=======
  const content = (
    <div>
      <StyledP>
        By clicking “Continue” you agree to send a copy of your genomic data to
        UCSC’s UShER visualization service, and that you understand this may
        make the data accessible to others. UShER is a separate service from
        Aspen. Your data will be subject to their{" "}
        <NewTabLink href="https://genome.ucsc.edu/conditions.html">
          Conditions of Use
        </NewTabLink>
        .
      </StyledP>
    </div>
  );

  const footer =
    "Your tree will open in a new tab. It may take a few minutes for UShER to prepare your placement.";

>>>>>>> e75ef4da
  return (
    <div>
      <RedirectConfirmationModal
        content={content}
<<<<<<< HEAD
        footer="It may take a few minutes to process your samples."
        img={usherLogo as string}
        isOpen={isOpen}
        onClose={onClose}
        onConfirm={onConfirm}
=======
        footer={footer}
>>>>>>> e75ef4da
      />
    </div>
  );
};

export { UsherConfirmationModal };<|MERGE_RESOLUTION|>--- conflicted
+++ resolved
@@ -27,40 +27,18 @@
     </>
   );
 
-<<<<<<< HEAD
-=======
-  const content = (
-    <div>
-      <StyledP>
-        By clicking “Continue” you agree to send a copy of your genomic data to
-        UCSC’s UShER visualization service, and that you understand this may
-        make the data accessible to others. UShER is a separate service from
-        Aspen. Your data will be subject to their{" "}
-        <NewTabLink href="https://genome.ucsc.edu/conditions.html">
-          Conditions of Use
-        </NewTabLink>
-        .
-      </StyledP>
-    </div>
-  );
-
   const footer =
     "Your tree will open in a new tab. It may take a few minutes for UShER to prepare your placement.";
 
->>>>>>> e75ef4da
   return (
     <div>
       <RedirectConfirmationModal
         content={content}
-<<<<<<< HEAD
-        footer="It may take a few minutes to process your samples."
         img={usherLogo as string}
         isOpen={isOpen}
         onClose={onClose}
         onConfirm={onConfirm}
-=======
         footer={footer}
->>>>>>> e75ef4da
       />
     </div>
   );
