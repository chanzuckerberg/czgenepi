import { css } from "@emotion/react";
import styled from "@emotion/styled";
import CloseIcon from "@material-ui/icons/Close";
import ErrorOutlineOutlinedIcon from "@material-ui/icons/ErrorOutlineOutlined";
import {
  Button,
  fontBodyXs,
  fontBodyXxxs,
  fontHeaderM,
  fontHeaderXs,
  getColors,
<<<<<<< HEAD
  getIconSizes,
  getSpaces,
  getSpacings,
=======
  getSpaces,
>>>>>>> f58fbd70
  InputDropdown,
  List,
  ListItem,
} from "czifui";
import {
  StyledDialogContent as DialogContent,
  StyledInfoOutlinedIcon as InfoIcon,
} from "../../../CreateNSTreeModal/style";

const INPUT_HEIGHT = "34px";

export const StyledDialogContent = styled(DialogContent)`
  ${(props) => {
    const spaces = getSpaces(props);
    return `
      padding-bottom: ${spaces?.xxl}px;
    `;
  }}
`;

export const StyledListItem = styled(ListItem)`
  &.MuiListItem-root {
    ${fontBodyXs}
  }

  ${(props) => {
    const colors = getColors(props);
    const spaces = getSpaces(props);
    return `
      color: ${colors?.gray[500]};
      margin-bottom: ${spaces?.xs}px;

      &:last-of-type {
        margin-bottom: 0;
      }
    `;
  }}
`;

export const StyledList = styled(List)`
  ${(props) => {
    const spaces = getSpaces(props);
    return `
      margin-bottom: ${spaces?.xl}px;
    `;
  }}
`;

export const StyledSectionHeader = styled.div`
  ${fontHeaderM}
  ${(props) => {
    const spaces = getSpaces(props);
    return `
      color: black;
      margin-bottom: ${spaces?.m}px;
    `;
  }}
`;

export const StyledFieldTitleText = styled.div`
  ${fontHeaderXs}
  color: black;
  display: flex;
  align-items: center;

  ${(props) => {
    const spaces = getSpaces(props);
    return `
      margin-bottom: ${spaces?.xs}px;
    `;
  }}
`;

export const StyledTextField = styled.div`
  ${(props) => {
    const spaces = getSpaces(props);
    return `
<<<<<<< HEAD
      margin-bottom: ${spacings?.xl}px;
=======
      margin-bottom: ${spaces?.xl}px;
      width: 150px;
>>>>>>> f58fbd70

      .MuiInputBase-root {
        height: ${INPUT_HEIGHT};
        width: 150px;
      }
    `;
  }}
`;

const flex = () => {
  return css`
    display: flex;
    align-items: center;
  `;
};

export const FlexWrapper = styled.div`
  ${flex}
`;

export const StyledSuggestionText = styled.div`
  ${fontBodyXxxs}

  ${(props) => {
    const colors = getColors(props);
    const spaces = getSpaces(props);

    return `
      color: ${colors?.warning[600]};
      margin-left: ${spaces?.s}px;
    `;
  }}
`;

export const StyledSuggestionWrapper = styled.div`
  ${flex}
  ${(props) => {
    const spaces = getSpaces(props);
    return `
      margin-top: ${spaces?.xxs}px;
    `;
  }}
`;

export const StyledWarningIcon = styled(ErrorOutlineOutlinedIcon)`
  ${(props) => {
    const colors = getColors(props);
    const iconSizes = getIconSizes(props);

    return `
      color: ${colors?.warning[400]};
      height: ${iconSizes?.s.height}px;
      width: ${iconSizes?.s.width}px;
      margin-top: 0;
    `;
  }}
`;

export const StyledButton = styled(Button)`
  ${(props) => {
    const colors = getColors(props);
    return `
      &:active {
        background-color: ${colors?.gray[400]};
      }
    `;
  }}
`;

export const StyledInputDropdown = styled(InputDropdown)`
  ${(props) => {
    const spaces = getSpaces(props);

    return `
      margin-bottom: ${spaces?.l}px;
      width: 100%;
      height: ${INPUT_HEIGHT};
    `;
  }}
`;

export const StyledCloseIcon = styled(CloseIcon)`
  position: absolute;
  cursor: pointer;

  ${(props) => {
    const colors = getColors(props);
    const spaces = getSpaces(props);

    return `
      color: ${colors?.gray[400]};
      right: ${spaces?.xl}px;
      top: ${spaces?.xl}px;
    `;
  }}
`;

export const StyledInfoIcon = styled(InfoIcon)`
  margin-top: 3px;
`;<|MERGE_RESOLUTION|>--- conflicted
+++ resolved
@@ -9,13 +9,8 @@
   fontHeaderM,
   fontHeaderXs,
   getColors,
-<<<<<<< HEAD
   getIconSizes,
   getSpaces,
-  getSpacings,
-=======
-  getSpaces,
->>>>>>> f58fbd70
   InputDropdown,
   List,
   ListItem,
@@ -92,13 +87,9 @@
 export const StyledTextField = styled.div`
   ${(props) => {
     const spaces = getSpaces(props);
+
     return `
-<<<<<<< HEAD
-      margin-bottom: ${spacings?.xl}px;
-=======
       margin-bottom: ${spaces?.xl}px;
-      width: 150px;
->>>>>>> f58fbd70
 
       .MuiInputBase-root {
         height: ${INPUT_HEIGHT};
