import { LoadingIndicator } from "czifui";
import React, { useCallback, useEffect, useState } from "react";
import { StyledDialog, StyledP, StyledTitle } from "./style";

interface Props {
  fastaUrl: string;
  isOpen: boolean;
  onClose(): void;
}

type TimeoutType = ReturnType<typeof setTimeout> | undefined;

const TIME_MODAL_SHOWN = 5000; // 5 seconds
const USHER_URL =
  "https://genome.ucsc.edu/cgi-bin/hgPhyloPlace?db=wuhCor1&remoteFile=";

const UsherPreparingModal = ({
  fastaUrl,
  isOpen,
  onClose,
}: Props): JSX.Element => {
  const [hasOpenedUrl, setHasOpenedUrl] = useState<boolean>(false);
  const [timer, setTimer] = useState<TimeoutType>();

  const openUsher = useCallback(() => {
    if (!fastaUrl) return;

    const link = document.createElement("a");
    link.href = `${USHER_URL + fastaUrl}`;
    link.target = "_blank";
    link.rel = "noopener";
    link.click();
    link.remove();

    onClose();
<<<<<<< HEAD
    setTimer(undefined);
    if (timer) clearTimeout(timer);
=======
    if (timer) clearTimeout(timer);
    setTimer(undefined);
>>>>>>> 732b2267
  }, [fastaUrl, onClose, timer]);

  useEffect(() => {
    // The s3 link was cleared by the parent, so future renders of this component
    // should know that any fasta link set in the future has not been opened yet.
    if (!fastaUrl) {
      setHasOpenedUrl(false);
      return;
    }

    // only set a timer to open an usher link if this modal is open.
    // otherwise, we risk opening a link when someone clicks "cancel"
    // from the previous modal.
    // Also, only open the link once :)
    if (isOpen && !hasOpenedUrl) {
      setHasOpenedUrl(true);

      const newTimer = setTimeout(() => {
        openUsher();
      }, TIME_MODAL_SHOWN);

      setTimer(newTimer);
    }
  }, [fastaUrl, hasOpenedUrl, isOpen, onClose, openUsher]);

  return (
    <StyledDialog
      open={isOpen}
      maxWidth="xs"
      onClose={openUsher}
      disableEscapeKeyDown={false}
    >
      <div>
        <LoadingIndicator sdsStyle="tag" />
      </div>
      <StyledTitle>UShER is placing your samples...</StyledTitle>
      <StyledP>
        Your UShER phylogenetic sample placement will open automatically in a
        new tab. It may take a few minutes for your placement to be ready.
      </StyledP>
    </StyledDialog>
  );
};

export { UsherPreparingModal };<|MERGE_RESOLUTION|>--- conflicted
+++ resolved
@@ -33,13 +33,8 @@
     link.remove();
 
     onClose();
-<<<<<<< HEAD
-    setTimer(undefined);
-    if (timer) clearTimeout(timer);
-=======
     if (timer) clearTimeout(timer);
     setTimer(undefined);
->>>>>>> 732b2267
   }, [fastaUrl, onClose, timer]);
 
   useEffect(() => {
