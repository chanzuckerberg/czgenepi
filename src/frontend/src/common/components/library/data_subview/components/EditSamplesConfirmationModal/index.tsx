--- conflicted
+++ resolved
@@ -249,13 +249,8 @@
               changedMetadata={changedMetadata}
               namedLocations={namedLocations}
               hasImportedMetadataFile={hasImportedMetadataFile}
-<<<<<<< HEAD
-              setHasImportedMetadataFile={setHasImportedMetadataFile}
-              setAutocorrectWarnings={setAutocorrectWarnings}
               resetMetadataFromCheckedSamples={resetMetadataFromCheckedSamples}
-=======
               onMetadataFileUploaded={handleMetadataFileUploaded}
->>>>>>> c87191cf
             />
             <WebformTable
               setIsValid={setIsValid}
