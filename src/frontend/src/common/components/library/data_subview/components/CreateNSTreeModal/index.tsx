--- conflicted
+++ resolved
@@ -121,11 +121,13 @@
 
   const mutation = useCreateTree({
     componentOnError: () => {
-      dispatch(addNotification({
-        intent: "error",
-        componentKey: NotificationComponents.CREATE_NS_TREE_FAILURE,
-        shouldShowCloseButton: true,
-      }));
+      dispatch(
+        addNotification({
+          intent: "error",
+          componentKey: NotificationComponents.CREATE_NS_TREE_FAILURE,
+          shouldShowCloseButton: true,
+        })
+      );
       handleClose();
     },
     componentOnSuccess: (respData: RawTreeCreationWithId) => {
@@ -139,11 +141,13 @@
         }
       );
 
-      dispatch(addNotification({
-        autoDismiss: 12000,
-        intent: "info",
-        componentKey: NotificationComponents.CREATE_NS_TREE_SUCCESS,
-      }));
+      dispatch(
+        addNotification({
+          autoDismiss: 12000,
+          intent: "info",
+          componentKey: NotificationComponents.CREATE_NS_TREE_SUCCESS,
+        })
+      );
 
       handleClose();
     },
@@ -186,42 +190,6 @@
 
   return (
     <>
-<<<<<<< HEAD
-      <Notification
-        buttonOnClick={handleDismissErrorNotification}
-        buttonText="DISMISS"
-        dismissDirection="right"
-        dismissed={!shouldShowErrorNotification}
-        intent="error"
-      >
-        <B>Something went wrong and we were unable to start your tree build</B>{" "}
-        <ContactUsLink />
-      </Notification>
-      <Notification
-        autoDismiss={12000}
-        dismissDirection="right"
-        dismissed={!shouldShowTreeCreatedNotification}
-        intent="info"
-      >
-        <span data-test-id="create-tree-confirmation-message">
-          Your tree is being created. It may take up to 12 hours to process. To
-          check your tree’s status, visit the Phylogenetic Tree tab.
-        </span>
-        <NextLink href={ROUTES.PHYLO_TREES} passHref>
-          <a href="passRef">
-            <StyledButton
-              sdsType="primary"
-              sdsStyle="minimal"
-              onClick={() => setShouldShowTreeCreatedNotification(false)}
-              data-test-id="view-my-trees"
-            >
-              VIEW MY TREES
-            </StyledButton>
-          </a>
-        </NextLink>
-      </Notification>
-=======
->>>>>>> e45630c0
       <StyledDialog
         disableEscapeKeyDown
         disableBackdropClick
