--- conflicted
+++ resolved
@@ -4,26 +4,17 @@
 import Image from "next/image";
 import NextLink from "next/link";
 import React, { SyntheticEvent, useEffect, useState } from "react";
-<<<<<<< HEAD
-import { useSelector } from "react-redux";
 import {
   AnalyticsTreeCreationNextstrain,
   EVENT_TYPES,
 } from "src/common/analytics/eventTypes";
 import { analyticsTrackEvent } from "src/common/analytics/methods";
-=======
->>>>>>> 94e0c592
 import { NewTabLink } from "src/common/components/library/NewTabLink";
 import type { TreeType } from "src/common/constants/types";
 import { TreeTypes } from "src/common/constants/types";
 import GisaidLogo from "src/common/images/gisaid-logo-full.png";
 import { useLineages } from "src/common/queries/lineages";
-<<<<<<< HEAD
 import { RawTreeCreationWithId, useCreateTree } from "src/common/queries/trees";
-import { selectCurrentGroup } from "src/common/redux/selectors";
-=======
-import { useCreateTree } from "src/common/queries/trees";
->>>>>>> 94e0c592
 import { ROUTES } from "src/common/routes";
 import { B } from "src/common/styles/basicStyle";
 import {
