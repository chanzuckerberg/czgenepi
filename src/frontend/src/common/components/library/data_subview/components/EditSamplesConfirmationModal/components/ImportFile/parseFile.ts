import { groupBy, isEmpty, pick } from "lodash";
import Papa from "papaparse";
import { HEADERS_TO_SAMPLE_EDIT_METADATA_KEYS } from "src/common/components/library/data_subview/components/EditSamplesConfirmationModal/components/common/constants";
import { StringToLocationFinder } from "src/common/utils/locationUtils";
import { DATE_REGEX } from "src/components/DateField/constants";
import { SAMPLE_EDIT_METADATA_KEYS_TO_HEADERS } from "src/components/DownloadMetadataTemplate/common/constants";
import { SampleEditTsvMetadata } from "src/components/DownloadMetadataTemplate/common/types";
import { EXAMPLE_CURRENT_PRIVATE_IDENTIFIERS } from "src/components/DownloadMetadataTemplate/prepMetadataTemplate";
import { SAMPLE_EDIT_WEBFORM_METADATA_KEYS_TO_HEADERS } from "src/components/WebformTable/common/constants";
import {
  ERROR_CODE,
  SampleEditMetadataWebform,
  SampleIdToEditMetadataWebform,
  WARNING_CODE,
} from "src/components/WebformTable/common/types";
import {
  EMPTY_METADATA,
  FORBIDDEN_NAME_CHARACTERS_REGEX,
  MAX_NAME_LENGTH,
} from "src/views/Upload/components/common/constants";
import { inferMetadata } from "src/views/Upload/components/Metadata/components/ImportFile/parseFile";

type MergedSampleEditTsvWebformMetadata = SampleEditTsvMetadata &
  SampleEditMetadataWebform;

export type SampleIdToWarningMessages = Record<
  string,
  Set<keyof SampleEditMetadataWebform>
>;

type WarningMessages = Map<WARNING_CODE, SampleIdToWarningMessages>;
type ErrorMessages = Map<ERROR_CODE, Set<string> | null>;

export interface ParseResult {
  data: SampleIdToEditMetadataWebform;
  errorMessages: ErrorMessages;
  warningMessages: WarningMessages;
  filename: string;
  hasUnknownFields: boolean;
}

export type SampleEditIdToWarningMessages = Record<
  string,
  Set<keyof SampleEditMetadataWebform>
>;

interface ParsedRowSampleEditTsv {
  rowMetadata: SampleEditTsvMetadata | null; // null if row can't be parsed
  // Below is an empty map if row has no warnings during parse
  rowWarnings: Map<WARNING_CODE, Set<keyof SampleEditMetadataWebform>>;
  // Note that we don't currently have any breaking errors at row parse level
}

const SAMPLE_EDIT_METADATA_KEYS_TO_EXTRACT = Object.values(
  HEADERS_TO_SAMPLE_EDIT_METADATA_KEYS
);

function warnBadFormatMetadata(
  metadata: SampleEditMetadataWebform
): Set<keyof SampleEditMetadataWebform> | null {
  const badFormatMetadata = new Set<keyof SampleEditMetadataWebform>();

  const { privateId } = metadata;
  if (
    privateId &&
    (privateId.length > MAX_NAME_LENGTH ||
      FORBIDDEN_NAME_CHARACTERS_REGEX.test(privateId))
  ) {
    badFormatMetadata.add("privateId");
  }

  const DATE_FIELDS = ["collectionDate", "sequencingDate"] as const;
  DATE_FIELDS.forEach((dateKey) => {
    const dateField = metadata[dateKey];
    if (dateField && !DATE_REGEX.test(dateField)) {
      badFormatMetadata.add(dateKey);
    }
  });

  return badFormatMetadata.size ? badFormatMetadata : null;
}

function getMissingHeaderFields(uploadedHeaders: string[]): Set<string> | null {
  const missingFields = new Set<string>();
  if (!uploadedHeaders.includes("currentPrivateID")) {
    missingFields.add("currentPrivateID");
  }
  return missingFields.size !== 0 ? missingFields : null;
}

function getDuplicateIds(
  rows: Record<string, string>[],
  identifierColumnName: string
) {
  const idCounts = groupBy(rows, identifierColumnName);
  const dups = new Set<string>();

  for (const [key, value] of Object.entries(idCounts)) {
    // duplicates don't count for '' (as that means user does not want to change these values)
    // duplicates also do not count if undefined (this means a user deleted this non required column)
    const keyIsAValue = key !== "" && key !== "undefined";
    if (value.length > 1 && keyIsAValue) {
      dups.add(key);
    }
  }
  return dups;
}

/**
 * Parses a single data row. If issues during parse, also reports warnings.
 *
 * In some cases, the row can not or should not be parsed -- eg if malformed
 * or data is considered extraneous -- in that case, returned object will have
 * `rowMetadata` set to `null` to indicate to caller to ignore the row's info.
 *
 * Args:
 *   - row: Data row /after/ ingestion by Papa.parse, not the raw text row.
 *       Row needs to be brought in as an object with data matched to keys.
 *   - stringToLocationFinder: Function that converts user-provided string of
 *       a location to closest matching internally used Location object.
 *   - ignoredSampleIds: Any IDs that, if encountered, mean row is ignored.
 *       Mostly exists to filter out the metadata template's example rows.
 */

function parseRow(
  row: Record<string, string>,
  stringToLocationFinder: StringToLocationFinder,
  ignoredSampleIds: Set<string>
): ParsedRowSampleEditTsv {
  const rowWarnings: ParsedRowSampleEditTsv["rowWarnings"] = new Map();
  // If row has no sampleId, we can't tie it to a sample, so we drop it.
  // Some sampleIds (ie, ones for examples) also signal we should ignore row.
  if (!row.currentPrivateID || ignoredSampleIds.has(row.currentPrivateID)) {
    return {
      rowMetadata: null, // Indicates to caller row had nothing to parse.
      rowWarnings,
    };
  }

  const rowMetadata: SampleEditTsvMetadata = {
    // Ensure that rowMetadata will be sane even if row has no values
    ...EMPTY_METADATA,
  };
  // Only extract info we care about from the row. Set `rowMetadata` with it.
  SAMPLE_EDIT_METADATA_KEYS_TO_EXTRACT.forEach((key) => {
    inferMetadata(row, key, rowMetadata, stringToLocationFinder);
  });

  const rowBadFormatWarnings = warnBadFormatMetadata(rowMetadata);
  if (rowBadFormatWarnings) {
    rowWarnings.set(WARNING_CODE.BAD_FORMAT_DATA, rowBadFormatWarnings);
  }

  return {
    rowMetadata,
    rowWarnings,
  };
}

/**
 * Parses user-uploaded file of metadata into form useable by app.
 *
 * In addition to parsing out the data appropriately, records any warnings
 * and errors that were encountered (eg, a field was missing, etc) so that
 * those can be displayed to the user after pasing is complete.
 *
 * In the case of some errors -- eg, missing column headers -- we consider it
 * so egregious we do not load any data from the file. User just gets an
 * error message telling them they need to fix it before we allow loading.
 *
 * Generally, this parses all entries in file and makes no attempt fo filter
 * the uploaded metadata down to the samples user user has previously uploaded.
 * For example, if user uploaded only sample A, but then uploads metadata for
 * both A and B, this function will parse out both A and B. Filtering that
 * result down (in prior example, filtering to just A) is the responsibility
 * of the caller.
 *
 * There is one exception to the above though: example rows. We do filter out
 * any rows that match example rows we use in our metadata template. Basically,
 * if it could possibly be "real" data, we do not filter it, but for example
 * rows they left in from downloading our template, we do filter those.
 *
 * Note (Vince): It would probably be more elegant to perform the filtering
 * entirely inside the parseFile. It would be easy to pass down the sampleIds
 * to the parsing step, and filter out any metadata that does not match samples
 * that were previously uploaded. However, that would break how some warnings
 * currently work -- elsewhere, the Metadata components assume they'll be doing
 * the filtering and generate/show warnings accordingly. It could be reworked,
 * but I just don't have the time right now, so I'm leaving it alone. (That's
 * also why the example rows must be filtered here -- matching what downstream
 * consumers previously expected for how results will be structured.)
 */

function convertHeaderToMetadataKey(headerName: string): string {
  return HEADERS_TO_SAMPLE_EDIT_METADATA_KEYS[headerName] || headerName;
}

export function parseFileEdit(
  file: File,
  stringToLocationFinder: StringToLocationFinder
): Promise<ParseResult> {
  return new Promise((resolve) => {
    Papa.parse(file, {
      header: true, // Imported file starts with a header row
      // We parse the column headers to their corresponding metadata keys
      comments: "#",
      transformHeader: convertHeaderToMetadataKey,
      // Because file parsing is async, we need to use callback on `complete`
      complete: ({
        data: rows,
        meta: papaParseMeta,
      }: Papa.ParseResult<Record<string, string>>) => {
        const uploadedHeaders: string[] = papaParseMeta.fields || []; // available b/c `header: true`
        // Init -- Will modify these in place as we work through incoming rows.
        const sampleIdToMetadata: SampleIdToEditMetadataWebform = {};
        const errorMessages = new Map<ERROR_CODE, Set<string> | null>();
        const warningMessages = new Map<
          WARNING_CODE,
          SampleIdToWarningMessages
        >();
        let hasUnknownFields = false;
        const missingHeaderFields = getMissingHeaderFields(uploadedHeaders);
        const duplicatePublicIds = getDuplicateIds(rows, "publicId");
        const duplicatePrivateIds = getDuplicateIds(rows, "newPrivateID");

        if (missingHeaderFields) {
          errorMessages.set(ERROR_CODE.MISSING_FIELD, missingHeaderFields);
        }
        if (duplicatePublicIds) {
          errorMessages.set(
            ERROR_CODE.DUPLICATE_PUBLIC_IDS,
            duplicatePublicIds
          );
        }
        if (duplicatePrivateIds) {
          errorMessages.set(
            ERROR_CODE.DUPLICATE_PRIVATE_IDS,
            duplicatePrivateIds
          );
        }
        const uploadErrors =
          !missingHeaderFields && !duplicatePrivateIds && !duplicatePublicIds;

        if (!uploadErrors) {
          // We only ingest file's data if user had all expected fields. and if there are no duplicate identifiers in the upload
          const IGNORED_SAMPLE_IDS = new Set(
            EXAMPLE_CURRENT_PRIVATE_IDENTIFIERS
          );
          // find if any extraneous field data was added in the tsv
          const expectedHeaders = Object.keys(
<<<<<<< HEAD
            SAMPLE_EDIT_METADATA_KEYS_TO_HEADERS
          );
          const unknownFields = uploadedHeaders.filter(
            // uploaded field header is allowed to be "" (that means a user deleted a non-required column which is not a blocker)
            (uploadedHeader) =>
              !expectedHeaders.includes(uploadedHeader) && uploadedHeader !== ""
          );

=======
            HEADERS_TO_SAMPLE_EDIT_METADATA_KEYS
          );
          const unknownFields = uploadedHeaders.filter(
            (x) => !expectedHeaders.includes(x)
          );
>>>>>>> 0ab31ef4
          if (!isEmpty(unknownFields)) {
            hasUnknownFields = true;
          }
          rows.forEach((row) => {
            const { rowMetadata, rowWarnings } = parseRow(
              row,
              stringToLocationFinder,
              IGNORED_SAMPLE_IDS
            );
            // If false-y, there was no parse result, so we just skip those
            if (rowMetadata) {
              // now that we've parsed the tsv we need to transform the metadata row
              // from SampleEditTsvMetadata to SampleEditMetadataWebform to do this we
              // need the a type to transition us (MergedSampleEditTsvWebformMetadata)
              const rowMetadataNew: MergedSampleEditTsvWebformMetadata =
                rowMetadata;
              const rowPrivateID: string =
                rowMetadataNew.currentPrivateID || "";

              rowMetadataNew.privateId = rowMetadataNew["newPrivateID"];
              sampleIdToMetadata[rowPrivateID] = pick(
                rowMetadataNew,
                Object.keys(SAMPLE_EDIT_WEBFORM_METADATA_KEYS_TO_HEADERS)
              ) as SampleEditMetadataWebform;
              // If row had warnings, fold them into the overall warnings.
              // If row had no warnings, forEach is a no-op since no entries.
              rowWarnings.forEach((warnStatements, warningType) => {
                let warnRecordForType = warningMessages.get(warningType);
                if (warnRecordForType === undefined) {
                  // Haven't encountered this warning type until now, do init
                  warnRecordForType = {};
                  warningMessages.set(warningType, warnRecordForType);
                }
                warnRecordForType[rowPrivateID] = warnStatements;
              });
            }
          });
        }
        resolve({
          data: sampleIdToMetadata,
          errorMessages,
          filename: file.name,
          hasUnknownFields,
          warningMessages,
        });
      },
    });
  });
}<|MERGE_RESOLUTION|>--- conflicted
+++ resolved
@@ -248,7 +248,6 @@
           );
           // find if any extraneous field data was added in the tsv
           const expectedHeaders = Object.keys(
-<<<<<<< HEAD
             SAMPLE_EDIT_METADATA_KEYS_TO_HEADERS
           );
           const unknownFields = uploadedHeaders.filter(
@@ -256,14 +255,6 @@
             (uploadedHeader) =>
               !expectedHeaders.includes(uploadedHeader) && uploadedHeader !== ""
           );
-
-=======
-            HEADERS_TO_SAMPLE_EDIT_METADATA_KEYS
-          );
-          const unknownFields = uploadedHeaders.filter(
-            (x) => !expectedHeaders.includes(x)
-          );
->>>>>>> 0ab31ef4
           if (!isEmpty(unknownFields)) {
             hasUnknownFields = true;
           }
