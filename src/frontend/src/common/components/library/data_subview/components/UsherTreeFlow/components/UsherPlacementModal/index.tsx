import { DefaultMenuSelectOption, Dropdown, InputDropdown } from "czifui";
import { cloneDeep, debounce } from "lodash";
import React, { SyntheticEvent, useEffect, useState } from "react";
import { NewTabLink } from "src/common/components/library/NewTabLink";
import {
  FastaResponseType,
  getUsherOptions,
  useFastaFetch,
} from "src/common/queries/trees";
import { pluralize } from "src/common/utils/strUtils";
import {
  Content,
  StyledDialogTitle,
  StyledTooltip,
  Title,
  TreeNameInfoWrapper,
} from "../../../CreateNSTreeModal/style";
import { Header } from "../../../DownloadModal/style";
import { FailedSampleAlert } from "../../../FailedSampleAlert";
import {
  FlexWrapper,
  StyledButton,
  StyledCloseIcon,
  StyledDialog,
  StyledDialogContent,
  StyledFieldTitleText,
  StyledInfoIcon,
  StyledInputDropdown,
  StyledList,
  StyledListItem,
  StyledSectionHeader,
  StyledSuggestionText,
  StyledTextField,
  StyledWarningIcon,
} from "./style";

interface Props {
  sampleIds: string[];
  failedSamples: string[];
  open: boolean;
  onClose: () => void;
  onLinkCreateSuccess(url: string, treeType: string): void;
}

interface DropdownOptionProps extends DefaultMenuSelectOption {
  id: number;
  description: string;
  value: string;
  priority: number;
}

interface UsherDataType {
  usher_options: DropdownOptionProps[];
}

export const SUGGESTED_MIN_SAMPLES = 50;
const getDefaultNumSamplesPerSubtree = (numSelected: number): number => {
  const DEFAULT_MULTIPLIER = 5;
  return Math.max(SUGGESTED_MIN_SAMPLES, numSelected * DEFAULT_MULTIPLIER);
};

export const UsherPlacementModal = ({
  failedSamples,
  sampleIds,
  onClose,
  onLinkCreateSuccess,
  open,
}: Props): JSX.Element => {
  const [dropdownLabel, setDropdownLabel] = useState<string>("");
  const [dropdownOptions, setDropdownOptions] = useState<DropdownOptionProps[]>(
    []
  );
  const [isLoading, setIsLoading] = useState<boolean>(false);
  const [isUsherDisabled, setUsherDisabled] = useState<boolean>(false);
  const [shouldShowWarning, setShouldShowWarning] = useState<boolean>(false);
  const [treeType, setTreeType] = useState<string>("");

  const defaultNumSamples = getDefaultNumSamplesPerSubtree(sampleIds?.length);

  useEffect(() => {
    const fetchUsherOpts = async () => {
      const resp = (await getUsherOptions()) as UsherDataType;
      const apiOptions = resp.usher_options;
      const options = apiOptions.map((opt) => {
        const newOpt = cloneDeep(opt);
        newOpt.name = opt.description;
        return newOpt;
      });

      options.sort((a: DropdownOptionProps, b: DropdownOptionProps) => {
        const aPri = a?.priority ?? 0;
        const bPri = b?.priority ?? 0;
        return aPri - bPri;
      });

      setDropdownOptions(options);
    };

    fetchUsherOpts();
  }, []);

  useEffect(() => {
    const hasValidSamplesSelected = sampleIds?.length > failedSamples?.length;
    const shouldDisable = !hasValidSamplesSelected || isLoading;
    setUsherDisabled(shouldDisable);
  }, [sampleIds, failedSamples, isLoading]);

  const fastaFetch = useFastaFetch({
    onError: () => {
      setIsLoading(false);
      onClose();
    },
    onSuccess: (data: FastaResponseType) => {
      const url = data?.url;
<<<<<<< HEAD
      if (url) onLinkCreateSuccess(data.url);
      setIsLoading(false);
=======
      if (url) onLinkCreateSuccess(data.url, treeType);
>>>>>>> d09dc4cc
    },
  });

  const handleSubmit = (evt: SyntheticEvent) => {
    evt.preventDefault();
    sampleIds = sampleIds.filter((id) => !failedSamples.includes(id));
    fastaFetch.mutate({ sampleIds });
    setIsLoading(true);
  };

  const MAIN_USHER_TOOLTIP_TEXT = (
    <div>
      UShER is a third-party tool and has its own policies.{" "}
      <NewTabLink href="https://genome.ucsc.edu/cgi-bin/hgPhyloPlace">
        Learn more about UShER.
      </NewTabLink>
    </div>
  );

  const PHYLOGENETIC_TREE_VERSION_TOOLTIP_TEXT = (
    <div>
      Phylogenetic trees are updated daily by UShER.{" "}
      <NewTabLink href="https://pubmed.ncbi.nlm.nih.gov/34469548">
        Learn more.
      </NewTabLink>
    </div>
  );

  const SAMPLES_PER_SUBTREE_TOOLTIP_TEXT = (
    <div>
      We recommend setting this number to at least 5x the number of selected
      samples, and no less than 50.
    </div>
  );

  const onOptionChange = (opt: DefaultMenuSelectOption | null): void => {
    if (!opt) {
      setDropdownLabel("");
      setTreeType("");
      return;
    }

    const { name, value } = opt as DropdownOptionProps;

    setDropdownLabel(name);
    setTreeType(value);
  };

  const ONE_SECOND = 1000;
  const onNumSamplesChange = debounce(
    (e) => {
      const numSamples = e?.target?.value;
      const showWarning = !numSamples || numSamples < SUGGESTED_MIN_SAMPLES;
      setShouldShowWarning(showWarning);
    },
    ONE_SECOND,
    { maxWait: ONE_SECOND }
  );

  return (
    <StyledDialog
      disableBackdropClick
      disableEnforceFocus
      disableEscapeKeyDown
      open={open}
      onClose={onClose}
      fullWidth
      maxWidth={"sm"}
    >
      <StyledDialogTitle>
        <StyledCloseIcon onClick={onClose} />
        <FlexWrapper>
          <Header>Run Phylogenetic Placement with UShER</Header>
          <StyledTooltip
            arrow
            leaveDelay={200}
            title={MAIN_USHER_TOOLTIP_TEXT}
            placement="top"
          >
            <StyledInfoIcon />
          </StyledTooltip>
        </FlexWrapper>
        <Title>
          {sampleIds.length} {pluralize("Sample", sampleIds.length)} Selected
        </Title>
      </StyledDialogTitle>
      <StyledDialogContent>
        <Content data-test-id="modal-content">
          <form onSubmit={handleSubmit}>
            <div>
              <TreeNameInfoWrapper>
                <StyledSectionHeader>Use UShER for: </StyledSectionHeader>
              </TreeNameInfoWrapper>
              <StyledList>
                <StyledListItem>
                  Finding complete genome sequences from public repositories
                  that are most genetically-similar to your selected samples.
                </StyledListItem>
                <StyledListItem>
                  Placing your samples onto subtrees with closely-related public
                  sequences.
                </StyledListItem>
                <StyledListItem>
                  Ultrafast runtimes with comparable accuracy to Nextstrain for
                  inferring relationships between samples.
                </StyledListItem>
                <StyledListItem>
                  <div>
                    Note: To see all of your samples together on one tree with
                    closely-related contextual sequences, or to enable more
                    Nextstrain visualization features, use the Nextstrain tree
                    build option.{" "}
                    <NewTabLink href="https://docs.google.com/document/d/1_iQgwl3hn_pjlZLX-n0alUbbhgSPZvpW_0620Hk_kB4/edit?usp=sharing">
                      Learn more.
                    </NewTabLink>
                  </div>
                </StyledListItem>
              </StyledList>
              <StyledSectionHeader>Settings</StyledSectionHeader>
              <StyledFieldTitleText>
                <span>Place Samples onto Phylogenetic Tree Version:</span>
                <StyledTooltip
                  arrow
                  leaveDelay={200}
                  title={PHYLOGENETIC_TREE_VERSION_TOOLTIP_TEXT}
                  placement="top"
                >
                  <StyledInfoIcon />
                </StyledTooltip>
              </StyledFieldTitleText>
              <Dropdown
                label={dropdownLabel}
                onChange={onOptionChange}
                InputDropdownComponent={
                  StyledInputDropdown as typeof InputDropdown
                }
                InputDropdownProps={{ sdsStyle: "square" }}
                options={dropdownOptions}
              />
              <StyledFieldTitleText>
                <span>
                  Number of samples per subtree showing sample placement:
                </span>
                <StyledTooltip
                  arrow
                  title={SAMPLES_PER_SUBTREE_TOOLTIP_TEXT}
                  placement="top"
                >
                  <StyledInfoIcon />
                </StyledTooltip>
              </StyledFieldTitleText>
              <StyledTextField
                id="outlined-basic"
                variant="outlined"
                defaultValue={defaultNumSamples}
                onChange={onNumSamplesChange}
              />
              {shouldShowWarning && (
                <FlexWrapper>
                  <StyledWarningIcon />
                  <StyledSuggestionText>
                    We recommend a value no lower than 50.
                  </StyledSuggestionText>
                </FlexWrapper>
              )}
              <FailedSampleAlert numFailedSamples={failedSamples?.length} />
            </div>
            <StyledButton
              color="primary"
              variant="contained"
              isRounded
              disabled={isUsherDisabled}
              type="submit"
              value="Submit"
            >
              {isLoading ? "Loading ..." : "Create Placement"}
            </StyledButton>
          </form>
        </Content>
      </StyledDialogContent>
    </StyledDialog>
  );
};<|MERGE_RESOLUTION|>--- conflicted
+++ resolved
@@ -112,12 +112,8 @@
     },
     onSuccess: (data: FastaResponseType) => {
       const url = data?.url;
-<<<<<<< HEAD
-      if (url) onLinkCreateSuccess(data.url);
+      if (url) onLinkCreateSuccess(data.url, treeType);
       setIsLoading(false);
-=======
-      if (url) onLinkCreateSuccess(data.url, treeType);
->>>>>>> d09dc4cc
     },
   });
 
