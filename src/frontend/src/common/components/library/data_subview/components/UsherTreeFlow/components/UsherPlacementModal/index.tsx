import { TextField } from "@material-ui/core";
import { DefaultMenuSelectOption, Dropdown, Icon, InputDropdown } from "czifui";
import { cloneDeep, debounce } from "lodash";
import React, { SyntheticEvent, useEffect, useState } from "react";
import { NewTabLink } from "src/common/components/library/NewTabLink";
import {
  FastaResponseType,
  getUsherOptions,
  useFastaFetch,
} from "src/common/queries/trees";
<<<<<<< HEAD
import { useSelector } from "src/common/redux/hooks";
import { selectCurrentGroup } from "src/common/redux/selectors";
import {
  IconWrapperGray500,
  StyledCloseIconButton,
  WarningIconWrapper,
} from "src/common/styles/iconStyle";
=======
>>>>>>> 0c1d3fa3
import { pluralize } from "src/common/utils/strUtils";
import Dialog from "src/components/Dialog";
import {
  StyledDialogTitle,
  StyledTooltip,
  Title,
  TreeNameInfoWrapper,
} from "../../../CreateNSTreeModal/style";
import { Header } from "../../../DownloadModal/style";
import { FailedSampleAlert } from "../../../FailedSampleAlert";
import {
  Content,
  FlexWrapper,
  StyledButton,
  StyledDialogContent,
  StyledFieldTitleText,
  StyledInfoIconWrapper,
  StyledInputDropdown,
  StyledList,
  StyledListItem,
  StyledSectionHeader,
  StyledSuggestionText,
  StyledSuggestionWrapper,
  StyledTextField,
} from "./style";

interface Props {
  checkedSampleIds: string[];
  failedSampleIds: string[];
  open: boolean;
  onClose: () => void;
  onLinkCreateSuccess(url: string, treeType: string): void;
}

interface DropdownOptionProps extends DefaultMenuSelectOption {
  id: number;
  description: string;
  value: string;
  priority: number;
}

interface UsherDataType {
  usher_options: DropdownOptionProps[];
}

export const SUGGESTED_MIN_SAMPLES = 50;
const getDefaultNumSamplesPerSubtree = (numSelected: number): number => {
  const DEFAULT_MULTIPLIER = 5;
  return Math.max(SUGGESTED_MIN_SAMPLES, numSelected * DEFAULT_MULTIPLIER);
};

export const UsherPlacementModal = ({
  failedSampleIds,
  checkedSampleIds,
  onClose,
  onLinkCreateSuccess,
  open,
}: Props): JSX.Element => {
  const [dropdownLabel, setDropdownLabel] = useState<string>("");
  const [dropdownOptions, setDropdownOptions] = useState<DropdownOptionProps[]>(
    []
  );
  const [isLoading, setIsLoading] = useState<boolean>(false);
  const [isUsherDisabled, setUsherDisabled] = useState<boolean>(false);
  const [shouldShowWarning, setShouldShowWarning] = useState<boolean>(false);
  const [treeType, setTreeType] = useState<string>("");

  const defaultNumSamples = getDefaultNumSamplesPerSubtree(
    checkedSampleIds?.length
  );

  useEffect(() => {
    const fetchUsherOpts = async () => {
      const resp = (await getUsherOptions()) as UsherDataType;
      const apiOptions = resp.usher_options;
      const options = apiOptions.map((opt) => {
        const newOpt = cloneDeep(opt);
        newOpt.name = opt.description;
        return newOpt;
      });

      options.sort((a: DropdownOptionProps, b: DropdownOptionProps) => {
        const aPri = a?.priority ?? 0;
        const bPri = b?.priority ?? 0;
        return aPri - bPri;
      });

      setDropdownOptions(options);
    };

    fetchUsherOpts();
  }, []);

  useEffect(() => {
    const hasValidSamplesSelected =
      checkedSampleIds?.length > failedSampleIds?.length;
    const shouldDisable = !hasValidSamplesSelected || isLoading;
    setUsherDisabled(shouldDisable);
  }, [checkedSampleIds, failedSampleIds, isLoading]);

  const fastaFetch = useFastaFetch({
    componentOnError: () => {
      setIsLoading(false);
      onClose();
    },
    componentOnSuccess: (data: FastaResponseType) => {
      const url = data?.url;
      if (url) onLinkCreateSuccess(data.url, treeType);
      setIsLoading(false);
    },
  });

  const handleSubmit = (evt: SyntheticEvent) => {
    evt.preventDefault();
    const sampleIdsToSubmit = checkedSampleIds.filter(
      (id) => !failedSampleIds.includes(id)
    );
    fastaFetch.mutate({
      sampleIds: sampleIdsToSubmit,
      downstreamConsumer: "USHER", // Let backend know eventual destination for this fasta
    });
    setIsLoading(true);
  };

  const MAIN_USHER_TOOLTIP_TEXT = (
    <div>
      UShER is a third-party tool and has its own policies.{" "}
      <NewTabLink href="https://genome.ucsc.edu/cgi-bin/hgPhyloPlace">
        Learn more about UShER.
      </NewTabLink>
    </div>
  );

  const PHYLOGENETIC_TREE_VERSION_TOOLTIP_TEXT = (
    <div>
      Phylogenetic trees are updated daily by UShER.{" "}
      <NewTabLink href="https://pubmed.ncbi.nlm.nih.gov/34469548">
        Learn more.
      </NewTabLink>
    </div>
  );

  const SAMPLES_PER_SUBTREE_TOOLTIP_TEXT = (
    <div>
      We recommend setting this number to at least 5x the number of selected
      samples, and no less than 50.
    </div>
  );

  const onOptionChange = (opt: DefaultMenuSelectOption | null): void => {
    if (!opt) {
      setDropdownLabel("");
      setTreeType("");
      return;
    }

    const { name, value } = opt as DropdownOptionProps;

    setDropdownLabel(name);
    setTreeType(value);
  };

  const ONE_SECOND = 1000;
  const onNumSamplesChange = debounce(
    (e) => {
      const numSamples = e?.target?.value;
      const showWarning = !numSamples || numSamples < SUGGESTED_MIN_SAMPLES;
      setShouldShowWarning(showWarning);
    },
    ONE_SECOND,
    { maxWait: ONE_SECOND }
  );

  return (
    <Dialog
      disableBackdropClick
      disableEnforceFocus
      disableEscapeKeyDown
      open={open}
      onClose={onClose}
      fullWidth
      maxWidth={"sm"}
    >
      <StyledDialogTitle>
        <StyledCloseIconButton
          aria-label="Close UShER phylogenetic placement modal"
          onClick={onClose}
        >
          <IconWrapperGray500>
            <Icon sdsIcon="xMark" sdsSize="l" sdsType="static" />
          </IconWrapperGray500>
        </StyledCloseIconButton>
        <FlexWrapper>
          <Header>Run Phylogenetic Placement with UShER</Header>
          <StyledTooltip
            arrow
            leaveDelay={200}
            title={MAIN_USHER_TOOLTIP_TEXT}
            placement="top"
          >
            <StyledInfoIconWrapper>
              <Icon sdsIcon="infoCircle" sdsSize="s" sdsType="interactive" />
            </StyledInfoIconWrapper>
          </StyledTooltip>
        </FlexWrapper>
        <Title>
          {checkedSampleIds.length}{" "}
          {pluralize("Sample", checkedSampleIds.length)} Selected
        </Title>
      </StyledDialogTitle>
      <StyledDialogContent>
        <Content data-test-id="modal-content">
          <form onSubmit={handleSubmit}>
            <div>
              <TreeNameInfoWrapper>
                <StyledSectionHeader>Use UShER for: </StyledSectionHeader>
              </TreeNameInfoWrapper>
              <StyledList>
                <StyledListItem>
                  Finding complete genome sequences from public repositories
                  that are most genetically-similar to your selected samples.
                </StyledListItem>
                <StyledListItem>
                  Placing your samples onto subtrees with closely-related public
                  sequences.
                </StyledListItem>
                <StyledListItem>
                  Ultrafast runtimes with comparable accuracy to Nextstrain for
                  inferring relationships between samples.
                </StyledListItem>
                <StyledListItem>
                  <div>
                    Note: To see all of your samples together on one tree with
                    closely-related contextual sequences, or to enable more
                    Nextstrain visualization features, use the Nextstrain tree
                    build option.{" "}
                    <NewTabLink href="https://help.czgenepi.org/hc/en-us/articles/6712563575956-Build-on-demand-trees">
                      Learn more.
                    </NewTabLink>
                  </div>
                </StyledListItem>
              </StyledList>
              <StyledSectionHeader>Settings</StyledSectionHeader>
              <StyledFieldTitleText>
                <span>Place Samples onto Phylogenetic Tree Version:</span>
                <StyledTooltip
                  arrow
                  leaveDelay={200}
                  title={PHYLOGENETIC_TREE_VERSION_TOOLTIP_TEXT}
                  placement="top"
                >
                  <StyledInfoIconWrapper>
                    <Icon
                      sdsIcon="infoCircle"
                      sdsSize="xs"
                      sdsType="interactive"
                    />
                  </StyledInfoIconWrapper>
                </StyledTooltip>
              </StyledFieldTitleText>
              <Dropdown
                label={dropdownLabel}
                onChange={onOptionChange}
                InputDropdownComponent={
                  StyledInputDropdown as typeof InputDropdown
                }
                InputDropdownProps={{ sdsStyle: "square" }}
                options={dropdownOptions}
              />
              <StyledFieldTitleText>
                <span>
                  Number of samples per subtree showing sample placement:
                </span>
                <StyledTooltip
                  arrow
                  title={SAMPLES_PER_SUBTREE_TOOLTIP_TEXT}
                  placement="top"
                >
                  <StyledInfoIconWrapper>
                    <Icon
                      sdsIcon="infoCircle"
                      sdsSize="xs"
                      sdsType="interactive"
                    />
                  </StyledInfoIconWrapper>
                </StyledTooltip>
              </StyledFieldTitleText>
              <StyledTextField>
                <TextField
                  id="outlined-basic"
                  variant="outlined"
                  defaultValue={defaultNumSamples}
                  onChange={onNumSamplesChange}
                />
                {shouldShowWarning && (
                  <StyledSuggestionWrapper>
                    <WarningIconWrapper>
                      <Icon
                        sdsIcon="exclamationMarkCircle"
                        sdsSize="s"
                        sdsType="static"
                      />
                    </WarningIconWrapper>
                    <StyledSuggestionText>
                      We recommend a value no lower than 50.
                    </StyledSuggestionText>
                  </StyledSuggestionWrapper>
                )}
              </StyledTextField>
              <FailedSampleAlert numFailedSamples={failedSampleIds?.length} />
            </div>
            <StyledButton
              sdsType="primary"
              sdsStyle="rounded"
              disabled={isUsherDisabled}
              type="submit"
              value="Submit"
            >
              {isLoading ? "Loading ..." : "Create Placement"}
            </StyledButton>
          </form>
        </Content>
      </StyledDialogContent>
    </Dialog>
  );
};<|MERGE_RESOLUTION|>--- conflicted
+++ resolved
@@ -8,7 +8,6 @@
   getUsherOptions,
   useFastaFetch,
 } from "src/common/queries/trees";
-<<<<<<< HEAD
 import { useSelector } from "src/common/redux/hooks";
 import { selectCurrentGroup } from "src/common/redux/selectors";
 import {
@@ -16,8 +15,6 @@
   StyledCloseIconButton,
   WarningIconWrapper,
 } from "src/common/styles/iconStyle";
-=======
->>>>>>> 0c1d3fa3
 import { pluralize } from "src/common/utils/strUtils";
 import Dialog from "src/components/Dialog";
 import {
