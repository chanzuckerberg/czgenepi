--- conflicted
+++ resolved
@@ -99,22 +99,11 @@
       </AnnouncementBanner>
       <HeaderMaxWidthContainer>
         <HeaderTopContainer>
-<<<<<<< HEAD
-          <HeaderLogoContainer href={ROUTES.HOMEPAGE}>
-=======
           <HeaderLogoContainer href={data ? ROUTES.DATA : ROUTES.HOMEPAGE}>
->>>>>>> d60751fe
             <HeaderLogo />
             {orgSplash ? <OrgSplash>{orgSplash}</OrgSplash> : null}
           </HeaderLogoContainer>
           <HeaderTopLinks>
-<<<<<<< HEAD
-            <TextLink href={ROUTES.RESOURCES} target="_blank">
-              Resources
-            </TextLink>
-            <ButtonLink href={ROUTES.REQUEST_ACCESS}>Request Access</ButtonLink>
-            <ButtonLink href={API_URL + ROUTES.LOGIN}>Sign in</ButtonLink>
-=======
             {user ? null : (
               <TextLink href={ROUTES.RESOURCES} target="_blank">
                 Resources
@@ -127,7 +116,6 @@
             )}
             {SignInLink}
             {user ? <UserMenu user={user.name} /> : null}
->>>>>>> d60751fe
           </HeaderTopLinks>
           <MobileNavToggle
             onClick={toggleMobileNav}
@@ -177,26 +165,6 @@
               <MobileNavSeparator
                 style={menuOpen ? { opacity: "1" } : { opacity: "0" }}
               ></MobileNavSeparator>
-<<<<<<< HEAD
-              <MobileNavLink
-                href={API_URL + ROUTES.LOGIN}
-                style={menuOpen ? { opacity: "1" } : { opacity: "0" }}
-                target="_blank"
-                rel="noreferrer"
-                aria-label="View the Aspen login page (opens in new window)"
-              >
-                Sign In
-              </MobileNavLink>
-              <MobileNavLink
-                href={ROUTES.REQUEST_ACCESS}
-                style={menuOpen ? { opacity: "1" } : { opacity: "0" }}
-                target="_blank"
-                rel="noreferrer"
-                aria-label="Request access to Aspen (opens in new window)"
-              >
-                Request Access
-              </MobileNavLink>
-=======
               {MobileSignInLink}
               {user ? null : (
                 <MobileNavLink
@@ -209,7 +177,6 @@
                   Request Access
                 </MobileNavLink>
               )}
->>>>>>> d60751fe
             </MobileNavLinkContainer>
           </MobileNavTray>
         </HeaderTopContainer>
