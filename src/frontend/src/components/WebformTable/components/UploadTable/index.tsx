import { Table as MuiTable, TableBody, TableHead } from "@mui/material";
import { SAMPLE_UPLOAD_METADATA_KEYS_TO_HEADERS } from "src/components/DownloadMetadataTemplate/common/constants";
import { Metadata } from "src/components/WebformTable/common/types";
import {
  NamedGisaidLocation,
  Props as CommonProps,
} from "src/views/Upload/components/common/types";
import { SampleIdToWarningMessages } from "src/views/Upload/components/Metadata/components/ImportFile/parseFile";
import {
  IdColumn,
  IsPrivateTableCell,
  StyledTableCell,
  StyledTableRow,
} from "../../style";
import Row from "../Row";

export interface TableProps {
  metadata: CommonProps["metadata"];
  hasImportedMetadataFile: boolean;
  handleRowMetadata(id: string, sampleMetadata: Metadata): void;
  applyToAllColumn(fieldKey: keyof Metadata, value: unknown): void;
  handleRowValidation(id: string, isValid: boolean): void;
  setMetadata: CommonProps["setMetadata"];
  setIsValid: React.Dispatch<React.SetStateAction<boolean>>;
  autocorrectWarnings: SampleIdToWarningMessages;
  locations: NamedGisaidLocation[];
}

export default function UploadTable({
  metadata,
  hasImportedMetadataFile,
  handleRowMetadata,
  applyToAllColumn,
  handleRowValidation,
  autocorrectWarnings,
  locations,
}: TableProps): JSX.Element {
  return (
    <MuiTable component="div" stickyHeader>
      <TableHead component="div">
<<<<<<< HEAD
        <StyledTableRow {...({ component: "div" } as Record<string, unknown>)}>
=======
        {/* eslint-disable-next-line @typescript-eslint/ban-ts-comment */}
        {/* @ts-ignore: spread types error */}
        <StyledTableRow {...({ component: "div" } as unknown)}>
>>>>>>> 87d3f1ca
          <StyledTableCell component="div">
            <IdColumn>
              {SAMPLE_UPLOAD_METADATA_KEYS_TO_HEADERS.sampleId}
            </IdColumn>
          </StyledTableCell>
          <StyledTableCell component="div">
            {SAMPLE_UPLOAD_METADATA_KEYS_TO_HEADERS.privateId}
          </StyledTableCell>
          <StyledTableCell component="div">
            {SAMPLE_UPLOAD_METADATA_KEYS_TO_HEADERS.publicId}
          </StyledTableCell>
          <StyledTableCell component="div">
            {SAMPLE_UPLOAD_METADATA_KEYS_TO_HEADERS.collectionDate}
          </StyledTableCell>
          <StyledTableCell component="div">
            {SAMPLE_UPLOAD_METADATA_KEYS_TO_HEADERS.collectionLocation}
          </StyledTableCell>
          <StyledTableCell component="div">
            {SAMPLE_UPLOAD_METADATA_KEYS_TO_HEADERS.sequencingDate}
          </StyledTableCell>
          <IsPrivateTableCell align="center" component="div">
            {SAMPLE_UPLOAD_METADATA_KEYS_TO_HEADERS.keepPrivate}
          </IsPrivateTableCell>
        </StyledTableRow>
      </TableHead>
      {metadata && (
        <TableBody component="div">
          {Object.entries(metadata).map(([sampleId, sampleMetadata], index) => {
            return (
              <Row
                isFirstRow={index === 0}
                key={sampleId}
                id={sampleId}
                metadata={sampleMetadata}
                hasImportedMetadataFile={hasImportedMetadataFile}
                handleMetadata={handleRowMetadata}
                applyToAllColumn={applyToAllColumn}
                handleRowValidation={handleRowValidation}
                // TODO (phoenix) remove this workaround once autocorrect warnings are added for sample update
                warnings={autocorrectWarnings && autocorrectWarnings[sampleId]}
                locations={locations}
              />
            );
          })}
        </TableBody>
      )}
    </MuiTable>
  );
}<|MERGE_RESOLUTION|>--- conflicted
+++ resolved
@@ -38,13 +38,9 @@
   return (
     <MuiTable component="div" stickyHeader>
       <TableHead component="div">
-<<<<<<< HEAD
-        <StyledTableRow {...({ component: "div" } as Record<string, unknown>)}>
-=======
         {/* eslint-disable-next-line @typescript-eslint/ban-ts-comment */}
         {/* @ts-ignore: spread types error */}
         <StyledTableRow {...({ component: "div" } as unknown)}>
->>>>>>> 87d3f1ca
           <StyledTableCell component="div">
             <IdColumn>
               {SAMPLE_UPLOAD_METADATA_KEYS_TO_HEADERS.sampleId}
