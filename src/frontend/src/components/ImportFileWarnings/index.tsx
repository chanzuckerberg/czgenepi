import { isEmpty } from "lodash";
import React from "react";
import {
  ParseResult as ParseResultEdit,
  SampleIdToWarningMessages as SampleIdToWarningMessagesEdit,
} from "src/common/components/library/data_subview/components/EditSamplesConfirmationModal/components/ImportFile/parseFile";
import { WebformTableTypeOptions as MetadataUploadTypeOption } from "src/components/WebformTable";
import { ERROR_CODE } from "src/components/WebformTable/common/types";
import Error from "src/views/Upload/components/Metadata/components/ImportFile/components/Alerts/Error";
import Success from "src/views/Upload/components/Metadata/components/ImportFile/components/Alerts/Success";
import {
  ErrorBadFormatData,
  WarningAbsentSample,
  WarningAbsentSampleEdit,
  WarningAutoCorrect,
  WarningExtraneousEntry,
  WarningExtraneousEntrySampleEdit,
  WarningMissingData,
} from "src/views/Upload/components/Metadata/components/ImportFile/components/Alerts/warnings";
import {
  ParseResult as ParseResultUpload,
  SampleIdToWarningMessages,
  SampleIdToWarningMessages as SampleIdToWarningMessagesUpload,
} from "src/views/Upload/components/Metadata/components/ImportFile/parseFile";
import { DuplicateIdsError } from "./components/DuplicateIdsError";
import {
  badLocationFormatSamples,
  WarningBadLocationFormat,
} from "./components/WarningBadLocationFormat";
import { WarningUnknownDataFields } from "./components/WarningUnknownDataFields";

interface ImportFileWarningsProps {
  hasImportedFile: boolean;
  extraneousSampleIds: string[];
  parseResult: ParseResultEdit | ParseResultUpload | null;
  filename: string;
  missingFields: string[] | null;
  autocorrectCount: number;
<<<<<<< HEAD
  absentSampleIds: string[];
=======
  absentSampleIds?: string[]; // absentsampleIds are only used for Upload Tsv flow
>>>>>>> 55a4b005
  // TODO: make these not optional when errors are added to sample Upload flow
  duplicatePrivateIds?: string[] | null;
  duplicatePublicIds?: string[] | null;
  badLocationFormatSamples?: badLocationFormatSamples;
<<<<<<< HEAD
  hasUnknownDataFields?: boolean | SampleIdToWarningMessagesEdit;
=======
  hasUnknownDataFields?: boolean;
>>>>>>> 55a4b005
  missingData: SampleIdToWarningMessagesUpload | SampleIdToWarningMessagesEdit;
  badFormatData:
    | SampleIdToWarningMessagesUpload
    | SampleIdToWarningMessagesEdit;
  IdColumnNameForWarnings: string;
  metadataUploadType:
    | MetadataUploadTypeOption.Upload
    | MetadataUploadTypeOption.Edit;
}

export default function ImportFileWarnings({
  hasImportedFile,
  extraneousSampleIds,
  parseResult,
  filename,
  missingFields,
  autocorrectCount,
  absentSampleIds,
  duplicatePrivateIds,
  duplicatePublicIds,
  badLocationFormatSamples,
  hasUnknownDataFields,
  missingData,
  badFormatData,
  IdColumnNameForWarnings,
  metadataUploadType,
}: ImportFileWarningsProps): JSX.Element {
  return (
    <>
      {hasImportedFile &&
        !getIsParseResultCompletelyUnused(extraneousSampleIds, parseResult) && (
          <Success filename={filename} />
        )}

      {missingFields && (
        <Error errorCode={ERROR_CODE.MISSING_FIELD} names={missingFields} />
      )}

      {!isEmpty(badFormatData) && (
        <ErrorBadFormatData
          badFormatData={badFormatData}
          IdColumnNameForWarnings={IdColumnNameForWarnings}
        />
      )}

      {autocorrectCount > 0 && (
        <WarningAutoCorrect autocorrectedSamplesCount={autocorrectCount} />
      )}

      {metadataUploadType == MetadataUploadTypeOption.Edit &&
        extraneousSampleIds.length > 0 && (
          <WarningExtraneousEntrySampleEdit
            extraneousSampleIds={extraneousSampleIds}
          />
        )}
      {metadataUploadType == MetadataUploadTypeOption.Upload &&
        extraneousSampleIds.length > 0 && (
          <WarningExtraneousEntry extraneousSampleIds={extraneousSampleIds} />
        )}

<<<<<<< HEAD
      {metadataUploadType == MetadataUploadTypeOption.Edit &&
        !isEmpty(absentSampleIds) && (
          <WarningAbsentSampleEdit absentSampleIds={absentSampleIds} />
        )}

      {metadataUploadType == MetadataUploadTypeOption.Upload &&
        !isEmpty(absentSampleIds) && (
          <WarningAbsentSample absentSampleIds={absentSampleIds} />
        )}
=======
      {absentSampleIds && !isEmpty(absentSampleIds) && (
        <WarningAbsentSample absentSampleIds={absentSampleIds} />
      )}
>>>>>>> 55a4b005

      {!isEmpty(missingData) && (
        <WarningMissingData missingData={missingData} />
      )}

      {(!isEmpty(duplicatePublicIds) || !isEmpty(duplicatePrivateIds)) && (
        <DuplicateIdsError
          duplicatePrivateIds={duplicatePrivateIds}
          duplicatePublicIds={duplicatePublicIds}
        />
      )}
      {badLocationFormatSamples && (
        <WarningBadLocationFormat badSamples={badLocationFormatSamples} />
      )}
      {hasUnknownDataFields && <WarningUnknownDataFields />}
    </>
  );
}

function getIsParseResultCompletelyUnused(
  extraneousSampleIds: string[],
  parseResult: ParseResultUpload | ParseResultEdit | null
) {
  if (!parseResult) return true;

  const { data } = parseResult;

  return extraneousSampleIds.length === Object.keys(data).length;
}

export function getAutocorrectCount(
  sampleIdToWarningMessages: SampleIdToWarningMessages | boolean = {}
) {
  return Object.keys(sampleIdToWarningMessages).length;
}

// Returns array of all missing column header fields, or if none missing, null.
export function getMissingFields(
  parseResult: ParseResultUpload | ParseResultEdit
): string[] | null {
  const { errorMessages } = parseResult;
  const missingFieldsErr = errorMessages.get(ERROR_CODE.MISSING_FIELD);
  return missingFieldsErr ? Array.from(missingFieldsErr) : null;
}

export function getDuplicatePublicIds(
  parseResult: ParseResultUpload | ParseResultEdit
): string[] | null {
  const { errorMessages } = parseResult;
  const dupPublicIds = errorMessages.get(ERROR_CODE.DUPLICATE_PUBLIC_IDS);
  return dupPublicIds ? Array.from(dupPublicIds) : null;
}

export function getDuplicatePrivateIds(
  parseResult: ParseResultUpload | ParseResultEdit
): string[] | null {
  const { errorMessages } = parseResult;
  const dupPrivateIds = errorMessages.get(ERROR_CODE.DUPLICATE_PRIVATE_IDS);
  return dupPrivateIds ? Array.from(dupPrivateIds) : null;
}<|MERGE_RESOLUTION|>--- conflicted
+++ resolved
@@ -36,20 +36,12 @@
   filename: string;
   missingFields: string[] | null;
   autocorrectCount: number;
-<<<<<<< HEAD
   absentSampleIds: string[];
-=======
-  absentSampleIds?: string[]; // absentsampleIds are only used for Upload Tsv flow
->>>>>>> 55a4b005
   // TODO: make these not optional when errors are added to sample Upload flow
   duplicatePrivateIds?: string[] | null;
   duplicatePublicIds?: string[] | null;
   badLocationFormatSamples?: badLocationFormatSamples;
-<<<<<<< HEAD
-  hasUnknownDataFields?: boolean | SampleIdToWarningMessagesEdit;
-=======
   hasUnknownDataFields?: boolean;
->>>>>>> 55a4b005
   missingData: SampleIdToWarningMessagesUpload | SampleIdToWarningMessagesEdit;
   badFormatData:
     | SampleIdToWarningMessagesUpload
@@ -110,7 +102,6 @@
           <WarningExtraneousEntry extraneousSampleIds={extraneousSampleIds} />
         )}
 
-<<<<<<< HEAD
       {metadataUploadType == MetadataUploadTypeOption.Edit &&
         !isEmpty(absentSampleIds) && (
           <WarningAbsentSampleEdit absentSampleIds={absentSampleIds} />
@@ -120,11 +111,6 @@
         !isEmpty(absentSampleIds) && (
           <WarningAbsentSample absentSampleIds={absentSampleIds} />
         )}
-=======
-      {absentSampleIds && !isEmpty(absentSampleIds) && (
-        <WarningAbsentSample absentSampleIds={absentSampleIds} />
-      )}
->>>>>>> 55a4b005
 
       {!isEmpty(missingData) && (
         <WarningMissingData missingData={missingData} />
