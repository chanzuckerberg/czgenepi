import { List, ListItem } from "czifui";
import React, { useState } from "react";
import {
  CapsSizeType,
  Divider,
  FontBodySizeType,
  HeaderWrapper,
  InstructionsTitle,
  InstructionsWrapper,
  SecondInstructionsTitle,
  SizeType,
  StyledInstructionsButton,
} from "./style";

interface Props {
  buttonSize?: CapsSizeType;
  downloadTSVOption?: JSX.Element;
  header: string;
  headerSize?: SizeType;
  instructionListTitle?: string;
  items: React.ReactNode[];
  secondInstructionListTitle?: string;
  secondSetItems?: React.ReactNode[];
  listPadding?: SizeType;
  ordered?: boolean;
  shouldStartOpen?: boolean;
  InstructionsTitleMarginBottom?: SizeType;
  listItemFontSize?: FontBodySizeType;
}

const CollapsibleInstructions = ({
  buttonSize = "xxxs",
  downloadTSVOption,
  header,
  headerSize = "xs",
  instructionListTitle,
  items,
  secondInstructionListTitle,
  InstructionsTitleMarginBottom = "xxs",
  secondSetItems,
  listPadding = "l",
  listItemFontSize = "s",
  ordered,
  shouldStartOpen = false,
}: Props): JSX.Element => {
  const [shouldShowInstructions, setShowInstructions] =
    useState(shouldStartOpen);

  const handleInstructionsClick = () => {
    setShowInstructions(!shouldShowInstructions);
  };

  const CollapsibleInstructionsButton = (
<<<<<<< HEAD
    <>
      <StyledInstructionsButton
        buttonSize={buttonSize}
        color="primary"
        onClick={handleInstructionsClick}
      >
        {shouldShowInstructions ? "LESS" : "MORE"} INFO
      </StyledInstructionsButton>
      {downloadTSVOption && (
        <>
          <Divider>|</Divider>
          {downloadTSVOption}
        </>
      )}
    </>
=======
    <StyledInstructionsButton
      buttonSize={buttonSize}
      sdsType="primary"
      sdsStyle="minimal"
      onClick={handleInstructionsClick}
    >
      {shouldShowInstructions ? "LESS" : "MORE"} INFO
    </StyledInstructionsButton>
>>>>>>> b8f5bf7b
  );

  const listItems = (items: React.ReactNode[]): JSX.Element => {
    return (
      <List ordered={ordered}>
        {items.map((item, index) => {
          return (
            <ListItem fontSize={listItemFontSize} key={index} ordered={ordered}>
              {item}
            </ListItem>
          );
        })}
      </List>
    );
  };

  return (
    <>
      <HeaderWrapper headerSize={headerSize}>
        {header}
        {CollapsibleInstructionsButton}
      </HeaderWrapper>
      {shouldShowInstructions && (
        <InstructionsWrapper listPadding={listPadding}>
          {instructionListTitle && (
            <InstructionsTitle
              headerSize={headerSize}
              marginBottom={InstructionsTitleMarginBottom}
            >
              {instructionListTitle}
            </InstructionsTitle>
          )}
          {listItems(items)}
          {secondInstructionListTitle && (
            <SecondInstructionsTitle
              headerSize={headerSize}
              marginBottom={InstructionsTitleMarginBottom}
            >
              {secondInstructionListTitle}
            </SecondInstructionsTitle>
          )}
          {secondSetItems && listItems(secondSetItems)}
        </InstructionsWrapper>
      )}
    </>
  );
};

export { CollapsibleInstructions };<|MERGE_RESOLUTION|>--- conflicted
+++ resolved
@@ -51,11 +51,11 @@
   };
 
   const CollapsibleInstructionsButton = (
-<<<<<<< HEAD
     <>
       <StyledInstructionsButton
         buttonSize={buttonSize}
-        color="primary"
+        sdsType="primary"
+        sdsStyle="minimal"
         onClick={handleInstructionsClick}
       >
         {shouldShowInstructions ? "LESS" : "MORE"} INFO
@@ -67,16 +67,6 @@
         </>
       )}
     </>
-=======
-    <StyledInstructionsButton
-      buttonSize={buttonSize}
-      sdsType="primary"
-      sdsStyle="minimal"
-      onClick={handleInstructionsClick}
-    >
-      {shouldShowInstructions ? "LESS" : "MORE"} INFO
-    </StyledInstructionsButton>
->>>>>>> b8f5bf7b
   );
 
   const listItems = (items: React.ReactNode[]): JSX.Element => {
