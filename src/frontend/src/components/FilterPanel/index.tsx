--- conflicted
+++ resolved
@@ -7,11 +7,8 @@
   useState,
 } from "react";
 import { CollectionDateFilter } from "./components/CollectionDateFilter";
-<<<<<<< HEAD
+import { UploadDateFilter } from "./components/UploadDateFilter";
 import { LineageFilter } from "./LineageFilter";
-=======
-import { UploadDateFilter } from "./components/UploadDateFilter";
->>>>>>> acb6b860
 import { StyledFilterPanel } from "./style";
 
 type DateType = string | undefined;
@@ -57,7 +54,6 @@
     },
     type: TypeFilterType.Date,
   },
-<<<<<<< HEAD
   lineage: {
     key: "lineage",
     params: {
@@ -65,7 +61,7 @@
     },
     transform: (d: Sample) => d.lineage?.lineage,
     type: TypeFilterType.Multiple,
-=======
+  },
   uploadDate: {
     key: "uploadDate",
     params: {
@@ -73,7 +69,6 @@
       start: undefined,
     },
     type: TypeFilterType.Date,
->>>>>>> acb6b860
   },
 };
 
@@ -144,7 +139,10 @@
     updateDataFilter("collectionDate", { end, start });
   };
 
-<<<<<<< HEAD
+  const updateUploadDateFilter = (start: DateType, end: DateType) => {
+    updateDataFilter("uploadDate", { end, start });
+  };
+
   const updateLineageFilter = (selected: string[]) => {
     const prevSelected = dataFilters.lineage?.params.selected;
 
@@ -154,10 +152,6 @@
     if (!isEqual(prevSelected, selected)) {
       updateDataFilter("lineage", { selected });
     }
-=======
-  const updateUploadDateFilter = (start: DateType, end: DateType) => {
-    updateDataFilter("uploadDate", { end, start });
->>>>>>> acb6b860
   };
 
   return (
@@ -165,14 +159,11 @@
       <CollectionDateFilter
         updateCollectionDateFilter={updateCollectionDateFilter}
       />
-<<<<<<< HEAD
+      <UploadDateFilter updateUploadDateFilter={updateUploadDateFilter} />
       <LineageFilter
         options={lineages}
         updateLineageFilter={updateLineageFilter}
       />
-=======
-      <UploadDateFilter updateUploadDateFilter={updateUploadDateFilter} />
->>>>>>> acb6b860
     </StyledFilterPanel>
   );
 };
