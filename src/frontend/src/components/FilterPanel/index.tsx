import { filter, forEach, isEqual } from "lodash";
import { Dispatch, FC, SetStateAction, useEffect, useState } from "react";
<<<<<<< HEAD
=======
import {
  AnalyticsSamplesFilter,
  EVENT_TYPES,
} from "src/common/analytics/eventTypes";
import { analyticsTrackEvent } from "src/common/analytics/methods";
import { isUserFlagOn } from "../Split";
import { USER_FEATURE_FLAGS } from "../Split/types";
>>>>>>> f89e4e85
import { CollectionDateFilter } from "./components/CollectionDateFilter";
import { LineageFilter } from "./components/LineageFilter";
import { QCStatusFilter } from "./components/QCStatusFilter";
import { UploadDateFilter } from "./components/UploadDateFilter";
import { StyledFilterPanel } from "./style";

enum TypeFilterType {
  Date = "date",
  Single = "single",
  Multiple = "multiple",
}
export interface DefaultMenuSelectOption {
  name: string;
}

interface Props {
  isOpen: boolean;
  lineages: DefaultMenuSelectOption[];
  qcStatuses: DefaultMenuSelectOption[];
  setActiveFilterCount: (count: number) => void;
  setDataFilterFunc: Dispatch<
    SetStateAction<(data: TableItem[]) => TableItem[]>
  >;
}

interface FilterParamsType {
  end?: Date;
  multiSelected?: string[];
  selected?: string | undefined;
  start?: Date;
}
interface FilterType {
  key: string;
  params: FilterParamsType;
  transform?: (d: any) => any;
  type: TypeFilterType;
}

interface FiltersType {
  [filterKey: string]: FilterType;
}

// * (mlila): `key` should be the name of the column you are filtering on
const DATA_FILTER_INIT = {
  qcMetrics: {
    key: "qcMetrics",
    params: {
      multiSelected: [],
    },
    transform: (d: Sample) => d.qcMetrics[0]?.qc_status,
    type: TypeFilterType.Multiple,
  },
  collectionDate: {
    key: "collectionDate",
    params: {
      end: undefined,
      start: undefined,
    },
    transform: (d: Sample) => d.collectionDate,
    type: TypeFilterType.Date,
  },
  lineage: {
    key: "lineage",
    params: {
      multiSelected: [],
    },
    transform: (d: Sample) => d.lineages[0]?.lineage,
    type: TypeFilterType.Multiple,
  },
  uploadDate: {
    key: "uploadDate",
    params: {
      end: undefined,
      start: undefined,
    },
    transform: (d: Sample) => d.uploadDate,
    type: TypeFilterType.Date,
  },
};

const applyFilter = (data: TableItem[], dataFilter: FilterType) => {
  if (!data) return [];

  const { key, params, transform, type } = dataFilter;
  if (!key || !params || !type) return data;
  const { end, start, multiSelected = [], selected } = params;

  switch (type) {
    case TypeFilterType.Date:
      if (!start && !end) return data;

      return filter(data, (d) => {
        const value = transform ? transform(d) : d;
        const dateValue = new Date(value);

        const doesPassFilterCheckStart = !start || dateValue >= start;
        const doesPassFilterCheckEnd = !end || dateValue <= end;

        return doesPassFilterCheckStart && doesPassFilterCheckEnd;
      });
    case TypeFilterType.Multiple:
      if (multiSelected.length === 0) return data;

      return filter(data, (d) => {
        const value = transform ? transform(d) : d;
        return multiSelected.includes(value);
      });
    case TypeFilterType.Single:
      if (!selected) return data;

      return filter(data, (d) => {
        const value = transform ? transform(d) : d;
        return selected === value;
      });
    default:
      return data;
  }
};

const FilterPanel: FC<Props> = ({
  isOpen,
  lineages,
  qcStatuses,
  setActiveFilterCount,
  setDataFilterFunc,
}) => {
  const [dataFilters, setDataFilters] = useState<FiltersType>(DATA_FILTER_INIT);
<<<<<<< HEAD
=======
  const [activeFilters, setActiveFilters] = useState<FilterType[]>([]);
  const nextcladeDownloadFlag = useTreatments([
    USER_FEATURE_FLAGS.nextclade_download,
  ]);
  const usesNextcladeDownload = isUserFlagOn(
    nextcladeDownloadFlag,
    USER_FEATURE_FLAGS.nextclade_download
  );
>>>>>>> f89e4e85

  useEffect(() => {
    const uploadDate = activeFilters.find((e) => e.key === "uploadDate");
    const collectionDate = activeFilters.find(
      (e) => e.key === "collectionDate"
    );
    const qcStatus = activeFilters.find((e) => e.key === "qcMetrics");
    const lineage = activeFilters.find((e) => e.key === "lineage");
    const qcStatuses = qcStatus?.params.multiSelected || [];
    const lineages = lineage?.params.multiSelected || [];

    const anyFiltersActive: boolean[] = [
      !!uploadDate,
      !!collectionDate,
      !!qcStatus,
      !!lineage,
    ];
    // only trigger analytics event if any filters are active
    if (anyFiltersActive.includes(true)) {
      analyticsTrackEvent<AnalyticsSamplesFilter>(EVENT_TYPES.SAMPLES_FILTER, {
        filtering_by_upload_date: !!uploadDate,
        filtering_by_collection_date: !!collectionDate,
        filtering_by_qc_status: !!qcStatus,
        filtering_by_lineage: !!lineage,
        qc_statuses: JSON.stringify(qcStatuses),
        lineages: JSON.stringify(lineages),
        // format dates to match YYYY-MM-DD
        upload_date_start:
          uploadDate?.params.start?.toLocaleDateString("en-CA"),
        upload_date_end: uploadDate?.params.end?.toLocaleDateString("en-CA"),
        collection_date_start:
          collectionDate?.params.start?.toLocaleDateString("en-CA"),
        collection_date_end:
          collectionDate?.params.end?.toLocaleDateString("en-CA"),
      });
    }
  }, [activeFilters]);

  useEffect(() => {
    const wrappedFilterFunc = () => {
      const filterFunc = (filters: FiltersType) => {
        return (data: TableItem[]) => {
          let filteredData = [...data];
          forEach(filters, (filter: FilterType) => {
            filteredData = applyFilter(filteredData, filter);
          });
          return filteredData;
        };
      };
      return filterFunc(dataFilters);
    };

    setDataFilterFunc(wrappedFilterFunc);
  }, [dataFilters, setDataFilterFunc]);

  useEffect(() => {
    const activeFilters = filter(dataFilters, (f) => {
      const { params, type } = f;
      let hasDefinedParam = false;

      type keyType = keyof FilterParamsType;
      const keys = Object.keys(params) as keyType[];

      forEach(keys, (k) => {
        const param = params[k];
        const isActive =
          param && type === TypeFilterType.Multiple
            ? (param as string[]).length > 0
            : param;

        if (isActive) {
          hasDefinedParam = true;
        }
      });

      return hasDefinedParam;
    });
    setActiveFilterCount(activeFilters.length);
    setActiveFilters(activeFilters);
  }, [dataFilters, setActiveFilterCount]);

  const updateDataFilter = (filterKey: string, params: FilterParamsType) => {
    const { transform, type } = dataFilters[filterKey];
    const newFilters = {
      ...dataFilters,
      [filterKey]: {
        key: filterKey,
        params,
        transform,
        type,
      },
    };

    setDataFilters(newFilters);
  };

  const updateCollectionDateFilter: UpdateDateFilterType = (start, end) => {
    updateDataFilter("collectionDate", { end, start });
  };

  const updateUploadDateFilter: UpdateDateFilterType = (start, end) => {
    updateDataFilter("uploadDate", { end, start });
  };

  const updateLineageFilter = (multiSelected: string[]) => {
    const prevSelected = dataFilters.lineage?.params.multiSelected;

    // * (mlila): need to do a comparison here, or else the component gets into
    // * an infinite state loop (because arrays are compared by identity rather
    // * than content, by default)
    if (!isEqual(prevSelected, multiSelected)) {
      updateDataFilter("lineage", { multiSelected });
    }
  };

  const updateQCStatusFilter = (multiSelected: string[]) => {
    const prevSelected = dataFilters.qcMetrics?.params.multiSelected;

    // * (mlila): need to do a comparison here, or else the component gets into
    // * an infinite state loop (because arrays are compared by identity rather
    // * than content, by default)
    if (!isEqual(prevSelected, multiSelected)) {
      updateDataFilter("qcMetrics", { multiSelected });
    }
  };

  return (
    <StyledFilterPanel isOpen={isOpen}>
      <UploadDateFilter
        updateUploadDateFilter={updateUploadDateFilter}
        data-test-id="sample-filter-upload-date"
      />
      <CollectionDateFilter
        updateCollectionDateFilter={updateCollectionDateFilter}
        data-test-id="sample-filter-collection-date"
      />
      <LineageFilter
        options={lineages}
        updateLineageFilter={updateLineageFilter}
        data-test-id="sample-filter-lineage"
      />
      <QCStatusFilter
        options={qcStatuses}
        updateQCStatusFilter={updateQCStatusFilter}
        data-test-id="sample-filter-qc-status"
      />
    </StyledFilterPanel>
  );
};

export { FilterPanel };<|MERGE_RESOLUTION|>--- conflicted
+++ resolved
@@ -1,15 +1,10 @@
 import { filter, forEach, isEqual } from "lodash";
 import { Dispatch, FC, SetStateAction, useEffect, useState } from "react";
-<<<<<<< HEAD
-=======
 import {
   AnalyticsSamplesFilter,
   EVENT_TYPES,
 } from "src/common/analytics/eventTypes";
 import { analyticsTrackEvent } from "src/common/analytics/methods";
-import { isUserFlagOn } from "../Split";
-import { USER_FEATURE_FLAGS } from "../Split/types";
->>>>>>> f89e4e85
 import { CollectionDateFilter } from "./components/CollectionDateFilter";
 import { LineageFilter } from "./components/LineageFilter";
 import { QCStatusFilter } from "./components/QCStatusFilter";
@@ -137,17 +132,7 @@
   setDataFilterFunc,
 }) => {
   const [dataFilters, setDataFilters] = useState<FiltersType>(DATA_FILTER_INIT);
-<<<<<<< HEAD
-=======
   const [activeFilters, setActiveFilters] = useState<FilterType[]>([]);
-  const nextcladeDownloadFlag = useTreatments([
-    USER_FEATURE_FLAGS.nextclade_download,
-  ]);
-  const usesNextcladeDownload = isUserFlagOn(
-    nextcladeDownloadFlag,
-    USER_FEATURE_FLAGS.nextclade_download
-  );
->>>>>>> f89e4e85
 
   useEffect(() => {
     const uploadDate = activeFilters.find((e) => e.key === "uploadDate");
