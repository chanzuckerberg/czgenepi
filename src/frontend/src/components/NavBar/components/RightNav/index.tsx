import { Tooltip } from "czifui";
import Link from "next/link";
import FeedbackIcon from "src/common/icons/feedback.svg";
import { useUserInfo } from "src/common/queries/auth";
import { HiddenLabel } from "src/common/styles/accessibility";
import { ROUTES } from "../../../../common/routes";
import UserMenu from "./components/UserMenu";
import {
  StyledDiv,
  StyledIconWrapper,
  StyledLink,
  UploadButton,
} from "./style";

export default function RightNav(): JSX.Element {
  const { data: userInfo } = useUserInfo();

  function LoggedInNav(): JSX.Element {
    return (
      <StyledDiv>
        <Link href={ROUTES.UPLOAD_STEP1} passHref>
          <UploadButton
            component="a"
            href="passHref"
            sdsType="secondary"
            sdsStyle="rounded"
<<<<<<< HEAD
            data-test-id="sample-page-upload-btn"
=======
            data-test-id="upload-btn"
>>>>>>> e45630c0
          >
            Upload
          </UploadButton>
        </Link>
        <HiddenLabel id="feedback-label">Submit issues or feedback</HiddenLabel>
        <Tooltip
          arrow
          title="Submit Issues or Feedback"
          sdsStyle="dark"
          placement="bottom"
        >
          <StyledLink
            aria-labelledby="feedback-label"
            href="https://airtable.com/shr2SrkMN8DK1mLEK"
            target="_blank"
            rel="noreferrer"
          >
            <StyledIconWrapper>
              <FeedbackIcon aria-hidden="true" />
            </StyledIconWrapper>
          </StyledLink>
        </Tooltip>
        <UserMenu user={userInfo?.name} />
      </StyledDiv>
    );
  }

  return <LoggedInNav />;
}<|MERGE_RESOLUTION|>--- conflicted
+++ resolved
@@ -24,11 +24,7 @@
             href="passHref"
             sdsType="secondary"
             sdsStyle="rounded"
-<<<<<<< HEAD
-            data-test-id="sample-page-upload-btn"
-=======
             data-test-id="upload-btn"
->>>>>>> e45630c0
           >
             Upload
           </UploadButton>
