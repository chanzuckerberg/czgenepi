import styled from "@emotion/styled";
import {
  Callout,
  CommonThemeProps,
  fontBodyM,
  fontBodyXs,
  fontHeaderM,
  fontHeaderXl,
  getColors,
  getSpaces,
} from "czifui";
import { iconFillGrayHoverPrimary } from "src/common/styles/iconStyle";
import {
  LargerThanBreakpoint,
  MAX_CONTENT_WIDTH,
} from "src/common/styles/mixins/global";

export const DetailDisplay = styled.div`
  ${fontBodyM}
  ${(props: CommonThemeProps) => {
    const colors = getColors(props);
    const spaces = getSpaces(props);

    return `
      padding: ${spaces?.l}px;
      background-color: ${colors?.gray[100]};
      margin-bottom: ${spaces?.xl}px;
      white-space: pre-wrap;
      overflow-wrap: break-word;
    `;
  }}
`;

export const DetailHeader = styled.div`
  ${fontHeaderXl}

  ${(props: CommonThemeProps) => {
    const spaces = getSpaces(props);
    return `
      margin-bottom: ${spaces?.xxxs}px;
      width: 100%;
    `;
  }}
`;

export const DetailSection = styled.div`
  ${(props: CommonThemeProps) => {
    const colors = getColors(props);
    const spaces = getSpaces(props);
    return `
      ${LargerThanBreakpoint(`
        width: 50%;

        &:first-child {
          padding-right: ${spaces?.xl}px;
          border-right: 1px solid ${colors?.gray[300]};
        }

        &:last-child {
          padding-left: ${spaces?.xl}px;
        }
      `)}
    `;
  }}
`;

export const DetailSubheader = styled.div`
  ${fontHeaderM}

  display: flex;

  ${(props) => {
    const spaces = getSpaces(props);

    return `
      margin-bottom: ${spaces?.m}px;
    `;
  }}
`;

export const Text = styled.div`
  ${fontBodyXs}

<<<<<<< HEAD
  ${(props: CommonThemeProps) => {
=======
  ${(props) => {
    const colors = getColors(props);
>>>>>>> 58f7675d
    const spaces = getSpaces(props);

    return `
      color: ${colors?.gray[600]};
      margin-bottom: ${spaces?.l}px;
    `;
  }}
`;

export const DetailPage = styled.div`
  ${LargerThanBreakpoint(`
      display: flex;
      flex-wrap: wrap;
      max-width: ${MAX_CONTENT_WIDTH}px;
      margin: auto;
  `)}
`;

export const Content = styled.div`
  ${LargerThanBreakpoint(`
    display: flex;
    justify-content: center;
  `)}
`;

export const StyledCallout = styled(Callout)`
  flex: 1 1 auto;
  width: auto;
  margin-top: 0;

  ${(props: CommonThemeProps) => {
    const spaces = getSpaces(props);
    return `
      margin-bottom: ${spaces?.xl}px;
    `;
  }}
`;

export const StyledInfoIconWrapper = styled.div`
  ${iconFillGrayHoverPrimary}

  ${(props) => {
    const spaces = getSpaces(props);
    return `
      margin-left: ${spaces?.xs}px;
      margin-top: ${spaces?.xxxs}px;
    `;
  }}
`;<|MERGE_RESOLUTION|>--- conflicted
+++ resolved
@@ -81,12 +81,8 @@
 export const Text = styled.div`
   ${fontBodyXs}
 
-<<<<<<< HEAD
   ${(props: CommonThemeProps) => {
-=======
-  ${(props) => {
     const colors = getColors(props);
->>>>>>> 58f7675d
     const spaces = getSpaces(props);
 
     return `
@@ -128,7 +124,7 @@
 export const StyledInfoIconWrapper = styled.div`
   ${iconFillGrayHoverPrimary}
 
-  ${(props) => {
+  ${(props: CommonThemeProps) => {
     const spaces = getSpaces(props);
     return `
       margin-left: ${spaces?.xs}px;
