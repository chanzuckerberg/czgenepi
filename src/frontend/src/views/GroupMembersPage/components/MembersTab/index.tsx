import { Button, Tab } from "czifui";
import { useRouter } from "next/router";
import React, { useState } from "react";
import { HeadAppTitle } from "src/common/components";
import { useGroupInvitations } from "src/common/queries/groups";
import { ROUTES } from "src/common/routes";
import { TabEventHandler } from "../../index";
import { ActiveMembersTable } from "./components/ActiveMembersTable";
import { InviteModal } from "./components/InviteModal";
import { MemberInvitationsTable } from "./components/MemberInvitationsTable";
import { Container, Header, StyledTabs } from "./style";

export enum SecondaryTabType {
  ACTIVE = "active",
  INVITATIONS = "invitations",
}

interface Props {
  initialSecondaryTab: SecondaryTabType;
  groupName?: string;
  groupId: number;
  members: GroupMember[];
}

const MembersTab = ({
  initialSecondaryTab,
  groupName,
  groupId,
  members,
}: Props): JSX.Element => {
  const [tabValue, setTabValue] =
    useState<SecondaryTabType>(initialSecondaryTab);
  const [isInviteModalOpen, setIsInviteModalOpen] = useState<boolean>(false);
  const router = useRouter();
<<<<<<< HEAD

  useEffect(() => {
    router.push(`${ROUTES.GROUP_MEMBERS}/${tabValue}/`, undefined, {
      shallow: true,
    });
  }, [tabValue]);
=======
  const { data: invitations = [] } = useGroupInvitations(groupId);
>>>>>>> 09e0574d

  const numActive = Object.keys(members).length;

  const handleTabClick: TabEventHandler = (_, value) => {
    setTabValue(value);
    router.push(`${ROUTES.GROUP_MEMBERS}/${value}`);
  };

  invitations.sort((a, b) => (a.createdAt < b.createdAt ? 1 : -1));

  return (
    <Container>
      <HeadAppTitle subTitle="Group Details" />
      {groupName && (
        <InviteModal
          onClose={() => setIsInviteModalOpen(false)}
          groupName={groupName}
          open={isInviteModalOpen}
        />
      )}
      <Header>
        <StyledTabs value={tabValue} sdsSize="small" onChange={handleTabClick}>
          <Tab
            value={SecondaryTabType.ACTIVE}
            label="Active"
            count={numActive}
          />
          <Tab
            value={SecondaryTabType.INVITATIONS}
            label="Invitations"
            count={invitations.length}
          />
        </StyledTabs>
        <Button
          sdsType="primary"
          sdsStyle="rounded"
          onClick={() => setIsInviteModalOpen(true)}
        >
          Invite
        </Button>
      </Header>
      {tabValue === SecondaryTabType.ACTIVE && (
        <ActiveMembersTable members={members} />
      )}
      {tabValue === SecondaryTabType.INVITATIONS && (
        <MemberInvitationsTable invites={invitations} />
      )}
    </Container>
  );
};

export { MembersTab };<|MERGE_RESOLUTION|>--- conflicted
+++ resolved
@@ -32,22 +32,13 @@
     useState<SecondaryTabType>(initialSecondaryTab);
   const [isInviteModalOpen, setIsInviteModalOpen] = useState<boolean>(false);
   const router = useRouter();
-<<<<<<< HEAD
-
-  useEffect(() => {
-    router.push(`${ROUTES.GROUP_MEMBERS}/${tabValue}/`, undefined, {
-      shallow: true,
-    });
-  }, [tabValue]);
-=======
   const { data: invitations = [] } = useGroupInvitations(groupId);
->>>>>>> 09e0574d
 
   const numActive = Object.keys(members).length;
 
   const handleTabClick: TabEventHandler = (_, value) => {
     setTabValue(value);
-    router.push(`${ROUTES.GROUP_MEMBERS}/${value}`);
+    router.push(`${ROUTES.GROUP_MEMBERS}/${value}/`);
   };
 
   invitations.sort((a, b) => (a.createdAt < b.createdAt ? 1 : -1));
