import { Button, Tab } from "czifui";
<<<<<<< HEAD
import React, { useState } from "react";
import { HeadAppTitle } from "src/common/components";
=======
import { useRouter } from "next/router";
import React, { useEffect, useState } from "react";
import { Table } from "src/common/components/library/Table";
import { ROUTES } from "src/common/routes";
>>>>>>> d679833a
import { TabEventHandler } from "../../index";
import { ActiveMembersTable } from "./components/ActiveMembersTable";
import { MemberInvitationsTable } from "./components/MemberInvitationsTable";
import { Header, StyledTabs } from "./style";

enum SecondaryTabType {
  ACTIVE = "active",
  INVITATIONS = "invitations",
}

//TODO (mlila): types
interface Props {
  secondaryQueryParam?: string;
  invites: any[];
  members: any[];
}

const isValidSecondaryTab = (token?: string) => {
  if (!token) return false;
  return (
    token === SecondaryTabType.ACTIVE || token === SecondaryTabType.INVITATIONS
  );
};

const MembersTab = ({
  secondaryQueryParam,
  invites,
  members,
}: Props): JSX.Element => {
  const initialSecondaryTab = (
    isValidSecondaryTab(secondaryQueryParam)
      ? secondaryQueryParam
      : SecondaryTabType.ACTIVE
  ) as SecondaryTabType;

  const [tabValue, setTabValue] =
    useState<SecondaryTabType>(initialSecondaryTab);
  const router = useRouter();

  useEffect(() => {
    router.push(`${ROUTES.GROUP_MEMBERS}/${tabValue}`, undefined, {
      shallow: true,
    });
  }, [tabValue]);

  const numActive = Object.keys(members).length;

  const handleTabClick: TabEventHandler = (_, value) => {
    setTabValue(value);
  };

  return (
    <>
      <HeadAppTitle subTitle="Group Details" />
      <Header>
        <StyledTabs
          value={tabValue}
          sdsSize="small"
          onChange={handleTabClick}
          underlined
        >
          <Tab
            value={SecondaryTabType.ACTIVE}
            label="Active"
            count={numActive}
          />
          <Tab
            value={SecondaryTabType.INVITATIONS}
            label="Invitations"
            count={invites.length}
          />
        </StyledTabs>
        <Button sdsType="primary" sdsStyle="rounded">
          Invite
        </Button>
      </Header>
<<<<<<< HEAD
      {tabValue === "active" && <ActiveMembersTable members={members} />}
      {tabValue === "invitations" && (
        <MemberInvitationsTable invites={invites} />
=======
      <Table />
      {tabValue === SecondaryTabType.ACTIVE && (
        <div>
          {members.map((m) => (
            <div key={m.name}>{m.name}</div>
          ))}
        </div>
      )}
      {tabValue === SecondaryTabType.INVITATIONS && (
        <div>
          {invites.map((i) => (
            <div key={i.email}>{i.email}</div>
          ))}
        </div>
>>>>>>> d679833a
      )}
    </>
  );
};

export { MembersTab };<|MERGE_RESOLUTION|>--- conflicted
+++ resolved
@@ -1,13 +1,8 @@
 import { Button, Tab } from "czifui";
-<<<<<<< HEAD
-import React, { useState } from "react";
-import { HeadAppTitle } from "src/common/components";
-=======
 import { useRouter } from "next/router";
 import React, { useEffect, useState } from "react";
-import { Table } from "src/common/components/library/Table";
+import { HeadAppTitle } from "src/common/components";
 import { ROUTES } from "src/common/routes";
->>>>>>> d679833a
 import { TabEventHandler } from "../../index";
 import { ActiveMembersTable } from "./components/ActiveMembersTable";
 import { MemberInvitationsTable } from "./components/MemberInvitationsTable";
@@ -84,26 +79,11 @@
           Invite
         </Button>
       </Header>
-<<<<<<< HEAD
-      {tabValue === "active" && <ActiveMembersTable members={members} />}
-      {tabValue === "invitations" && (
-        <MemberInvitationsTable invites={invites} />
-=======
-      <Table />
       {tabValue === SecondaryTabType.ACTIVE && (
-        <div>
-          {members.map((m) => (
-            <div key={m.name}>{m.name}</div>
-          ))}
-        </div>
+        <ActiveMembersTable members={members} />
       )}
       {tabValue === SecondaryTabType.INVITATIONS && (
-        <div>
-          {invites.map((i) => (
-            <div key={i.email}>{i.email}</div>
-          ))}
-        </div>
->>>>>>> d679833a
+        <MemberInvitationsTable invites={invites} />
       )}
     </>
   );
