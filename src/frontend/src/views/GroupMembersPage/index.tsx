--- conflicted
+++ resolved
@@ -52,13 +52,7 @@
   // sort group members by name before display
   members.sort((a, b) => caseInsensitiveSort(a.name, b.name));
 
-<<<<<<< HEAD
-  const displayLocation = stringifyGisaidLocation(location);
-
-  const handleTabClick: PrimaryTabEventHandler = (_, value) => {
-=======
   const handleTabClick: TabEventHandler = (_, value) => {
->>>>>>> 58f7675d
     setTabValue(value);
     router.push(`${ROUTES.GROUP}/${value}`);
   };
