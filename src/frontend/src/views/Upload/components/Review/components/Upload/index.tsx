import { AlertTitle } from "@material-ui/lab";
import { Alert, Button } from "czifui";
import NextLink from "next/link";
import React, { useState } from "react";
import {
  AnalyticsSamplesUploadSuccess,
  EVENT_TYPES,
} from "src/common/analytics/eventTypes";
import { analyticsTrackEvent } from "src/common/analytics/methods";
import { NewTabLink } from "src/common/components/library/NewTabLink";
<<<<<<< HEAD
import { RawSamplesWithId, useCreateSamples } from "src/common/queries/samples";
import { useSelector } from "src/common/redux/hooks";
import { selectCurrentGroup } from "src/common/redux/selectors";
=======
import { useCreateSamples } from "src/common/queries/samples";
>>>>>>> 94e0c592
import { ROUTES } from "src/common/routes";
import Dialog from "src/components/Dialog";
import { SampleIdToMetadata } from "src/components/WebformTable/common/types";
import { ContinueButton } from "../../../common/style";
import { Samples } from "../../../common/types";
import {
  ImageWrapper,
  StyledDialogActions,
  StyledDialogContent,
  StyledUploadFailedImage,
  StyledUploadImage,
  Subtitle,
  Title,
} from "./style";

interface Props {
  isDisabled: boolean;
  samples: Samples | null;
  metadata: SampleIdToMetadata | null;
  cancelPrompt: () => void;
}

export default function Upload({
  isDisabled,
  samples,
  metadata,
  cancelPrompt,
}: Props): JSX.Element {
  const [isOpen, setIsOpen] = useState(false);
<<<<<<< HEAD
  const groupId = useSelector(selectCurrentGroup);

  const { mutate, isLoading, isSuccess, isError, error } = useCreateSamples(
    groupId,
    {
      componentOnSuccess: (respData: RawSamplesWithId) => {
        // Analytics event: successful upload of samples
        const createdSamples = respData.samples;
        const createdIds = createdSamples.map((sample) => sample.id);
        analyticsTrackEvent<AnalyticsSamplesUploadSuccess>(
          EVENT_TYPES.SAMPLES_UPLOAD_SUCCESS,
          {
            sample_count: createdIds.length,
            sample_ids: JSON.stringify(createdIds),
          }
        );

        cancelPrompt();
      },
    }
  );
=======

  const { mutate, isLoading, isSuccess, isError, error } = useCreateSamples({
    componentOnSuccess: () => {
      cancelPrompt();
    },
  });
>>>>>>> 94e0c592

  return (
    <>
      <Dialog
        disableBackdropClick
        disableEscapeKeyDown
        open={isOpen}
        onClose={handleClose}
      >
        <StyledDialogContent>
          <ImageWrapper>{getImage()}</ImageWrapper>
          <Title>{getTitleText()}</Title>
          <Subtitle>{getSubtitleText()}</Subtitle>
        </StyledDialogContent>
        <StyledDialogActions>
          <PrimaryButtonWrapper>
            <Button
              disabled={isLoading}
              sdsType="primary"
              sdsStyle="rounded"
              onClick={handlePrimaryButtonClick}
            >
              {getPrimaryButtonText()}
            </Button>
          </PrimaryButtonWrapper>
          {!isSuccess && (
            <NextLink href={ROUTES.DATA_SAMPLES} passHref>
              <a href="passRef">
                <Button
                  sdsType="secondary"
                  sdsStyle="rounded"
                  onClick={handleClose}
                >
                  Cancel
                </Button>
              </a>
            </NextLink>
          )}
        </StyledDialogActions>
      </Dialog>

      <ContinueButton
        disabled={isDisabled}
        sdsType="primary"
        sdsStyle="rounded"
        onClick={handleUploadClick}
      >
        Start Upload
      </ContinueButton>
    </>
  );

  function handleClose() {
    setIsOpen(false);
  }

  function handleUploadClick() {
    setIsOpen(true);
    uploadSamples();
  }

  function uploadSamples() {
    mutate({ metadata, samples });
  }

  function getTitleText() {
    if (isLoading) return "Uploading Your Samples…";
    if (isSuccess) return "Upload Complete!";
    if (isError) return "Upload Failed";
  }

  function getSubtitleText() {
    if (isLoading) return "Stay on this page until upload completes.";
    if (isSuccess) return "Your upload has been added to your Samples table.";
    if (isError) {
      const message = (error as Error)?.message;

      return (
        <Alert severity="error">
          <AlertTitle>
            Something went wrong, and we were unable to finish your upload.
          </AlertTitle>
          <div>
            You may retry or{" "}
            <NewTabLink href="mailto:hello@czgenepi.org">contact us</NewTabLink>{" "}
            for help.
          </div>
          {message && <div>System message: {message}</div>}
        </Alert>
      );
    }
  }

  function PrimaryButtonWrapper({
    children,
  }: {
    children: React.ReactNode;
  }): JSX.Element {
    if (isSuccess) {
      return (
        <NextLink href={ROUTES.DATA_SAMPLES} passHref>
          <a href="passHref">{children}</a>
        </NextLink>
      );
    }

    return <>{children}</>;
  }

  function getPrimaryButtonText() {
    if (isLoading) return "Upload In-progress...";
    if (isSuccess) return "Go to Samples";
    if (isError) return "Retry Upload";
  }

  function handlePrimaryButtonClick() {
    if (isError) {
      return uploadSamples();
    }
  }

  function getImage(): JSX.Element {
    if (isError) {
      return <StyledUploadFailedImage height="96" width="148" />;
    }

    return <StyledUploadImage height="115" width="148" />;
  }
}<|MERGE_RESOLUTION|>--- conflicted
+++ resolved
@@ -8,13 +8,7 @@
 } from "src/common/analytics/eventTypes";
 import { analyticsTrackEvent } from "src/common/analytics/methods";
 import { NewTabLink } from "src/common/components/library/NewTabLink";
-<<<<<<< HEAD
 import { RawSamplesWithId, useCreateSamples } from "src/common/queries/samples";
-import { useSelector } from "src/common/redux/hooks";
-import { selectCurrentGroup } from "src/common/redux/selectors";
-=======
-import { useCreateSamples } from "src/common/queries/samples";
->>>>>>> 94e0c592
 import { ROUTES } from "src/common/routes";
 import Dialog from "src/components/Dialog";
 import { SampleIdToMetadata } from "src/components/WebformTable/common/types";
@@ -44,36 +38,23 @@
   cancelPrompt,
 }: Props): JSX.Element {
   const [isOpen, setIsOpen] = useState(false);
-<<<<<<< HEAD
-  const groupId = useSelector(selectCurrentGroup);
-
-  const { mutate, isLoading, isSuccess, isError, error } = useCreateSamples(
-    groupId,
-    {
-      componentOnSuccess: (respData: RawSamplesWithId) => {
-        // Analytics event: successful upload of samples
-        const createdSamples = respData.samples;
-        const createdIds = createdSamples.map((sample) => sample.id);
-        analyticsTrackEvent<AnalyticsSamplesUploadSuccess>(
-          EVENT_TYPES.SAMPLES_UPLOAD_SUCCESS,
-          {
-            sample_count: createdIds.length,
-            sample_ids: JSON.stringify(createdIds),
-          }
-        );
-
-        cancelPrompt();
-      },
-    }
-  );
-=======
 
   const { mutate, isLoading, isSuccess, isError, error } = useCreateSamples({
-    componentOnSuccess: () => {
+    componentOnSuccess: (respData: RawSamplesWithId) => {
+      // Analytics event: successful upload of samples
+      const createdSamples = respData.samples;
+      const createdIds = createdSamples.map((sample) => sample.id);
+      analyticsTrackEvent<AnalyticsSamplesUploadSuccess>(
+        EVENT_TYPES.SAMPLES_UPLOAD_SUCCESS,
+        {
+          sample_count: createdIds.length,
+          sample_ids: JSON.stringify(createdIds),
+        }
+      );
+
       cancelPrompt();
     },
   });
->>>>>>> 94e0c592
 
   return (
     <>
