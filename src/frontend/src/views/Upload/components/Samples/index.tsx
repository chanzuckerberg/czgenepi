--- conflicted
+++ resolved
@@ -140,11 +140,7 @@
           {samples && (
             <>
               <StyledContainerSpaceBetween>
-<<<<<<< HEAD
-                <StyledUploadCount data-test-id="upload-selected-sample-count">
-=======
                 <StyledUploadCount data-test-id="sample-upload-file-count">
->>>>>>> e45630c0
                   {fileCount} {fileCount > 1 ? "files" : "file"} imported, with{" "}
                   {sampleCount} {sampleCount > 1 ? "samples" : "sample"}{" "}
                   selected for upload
@@ -156,11 +152,7 @@
                   startIcon={
                     <Icon sdsIcon="xMark" sdsSize="s" sdsType="static" />
                   }
-<<<<<<< HEAD
-                  data-test-id="upload-remova-all-btn"
-=======
                   data-test-id="sample-upload-remove-all-file-btn"
->>>>>>> e45630c0
                 >
                   REMOVE ALL
                 </StyledRemoveAllButton>
@@ -178,11 +170,7 @@
                 sdsType="primary"
                 sdsStyle="rounded"
                 disabled={!hasSamples(samples) || tooManySamples}
-<<<<<<< HEAD
-                data-test-id="upload-continue-btn"
-=======
                 data-test-id="sample-upload-continue-btn"
->>>>>>> e45630c0
               >
                 Continue
               </StyledButton>
@@ -193,11 +181,7 @@
               <Button
                 sdsType="secondary"
                 sdsStyle="rounded"
-<<<<<<< HEAD
-                data-test-id="upload-cancel-btn"
-=======
                 data-test-id="sample-upload-cancel-btn"
->>>>>>> e45630c0
               >
                 Cancel
               </Button>
