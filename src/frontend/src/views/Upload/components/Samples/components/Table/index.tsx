--- conflicted
+++ resolved
@@ -45,13 +45,9 @@
     <Overflow>
       <StyledTableContainer>
         <MuiTable aria-label="simple table" component="div">
-<<<<<<< HEAD
-          <StyledTableHead {...({ component: "div" } as Record<string, unknown>)}>
-=======
           {/* eslint-disable-next-line @typescript-eslint/ban-ts-comment */}
           {/* @ts-ignore: spread types error */}
           <StyledTableHead {...({ component: "div" } as unknown)}>
->>>>>>> 87d3f1ca
             <TableRow component="div">
               <StyledHeaderTableCell component="div">
                 Sample Name (from FASTA)
