--- conflicted
+++ resolved
@@ -128,22 +128,12 @@
             onClick={handleInstructionsClick}
           >
             {isInstructionsShown ? "HIDE" : "SHOW"} INSTRUCTIONS
-<<<<<<< HEAD
-          </Button>
-          <SampleUploadDownloadTemplate
-            headers={templateHeaders}
-            rows={templateRows}
-          >
-            <Button color="primary">Download Metadata Template (TSV)</Button>
-          </SampleUploadDownloadTemplate>
-=======
           </StyledButton>
-          <DownloadTemplate headers={templateHeaders} rows={templateRows}>
+          <SampleUploadDownloadTemplate headers={templateHeaders} rows={templateRows}>
             <StyledButton sdsType="secondary" sdsStyle="minimal">
               Download Metadata Template (TSV)
             </StyledButton>
-          </DownloadTemplate>
->>>>>>> b8f5bf7b
+          </SampleUploadDownloadTemplate>
           <StyledUpdatedDate>Updated {TEMPLATE_UPDATED_DATE}</StyledUpdatedDate>
         </TitleWrapper>
 
