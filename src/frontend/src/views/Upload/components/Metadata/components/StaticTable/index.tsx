import { Table as MuiTable, TableBody, TableHead } from "@mui/material";
import { useEffect, useCallback, useState } from "react";
import { SAMPLE_UPLOAD_METADATA_KEYS_TO_HEADERS } from "src/components/DownloadMetadataTemplate/common/constants";
import { EMPTY_OBJECT } from "src/common/constants/empty";
import { Props as CommonProps } from "../../../common/types";
import { Metadata } from "src/components/WebformTable/common/types";
import Row from "./components/Row";
import {
  IdColumn,
  PrivateTableCell,
  Overflow,
  StyledTableCell,
  StyledTableContainer,
  StyledTableRow,
  StyledBodyTooltip,
  StyledHeaderTooltip,
} from "./style";
import { B } from "src/common/styles/basicStyle";
import {
  MAX_NAME_LENGTH,
  VALID_NAME_REGEX,
} from "src/views/Upload/components/common/constants";
import {
  DATE_ERROR_MESSAGE,
  DATE_REGEX,
} from "src/components/DateField/constants";
import { object, string, number, ValidationError } from "yup";
import { SampleIdToMetadata } from "src/components/WebformTable/common/types";

interface Props {
  metadata: CommonProps["metadata"];
  setIsValid: React.Dispatch<React.SetStateAction<boolean>>;
  hasImportedMetadataFile: boolean;
}

export type ValidationErrorRecord = Record<string, string>;

type ValidationErrorMap = Record<string, ValidationErrorRecord | null>;

const validationSchema = object({
  collectionDate: string()
    .matches(DATE_REGEX, DATE_ERROR_MESSAGE)
    .min(10, DATE_ERROR_MESSAGE)
    .max(10, DATE_ERROR_MESSAGE)
    .required("Required"),
  collectionLocation: object({
    id: number().required(),
  }).required("Required"),
  sequencingDate: string()
    .notRequired()
    .matches(DATE_REGEX, DATE_ERROR_MESSAGE)
    .min(10, DATE_ERROR_MESSAGE)
    .max(10, DATE_ERROR_MESSAGE)
    .nullable()
    .transform((value) => (value ? value : null)),
  privateId: string()
    .required("Required")
    .matches(VALID_NAME_REGEX, "Invalid character(s)")
    .max(MAX_NAME_LENGTH, "Too long"),
});

export default function StaticTable({
  metadata,
  setIsValid,
  hasImportedMetadataFile,
}: Props): JSX.Element {
  const [validationErrors, setValidationErrors] =
    useState<ValidationErrorMap>(EMPTY_OBJECT);

  // This function validates metadata by creating a mapping of sample ids to
  // either null or a ValidationErrorRecord, an object which is itself a mapping
  // from the key(s) that failed to validate to the specific error message.
  // The function then determines if the metadata as a whole is valid by
  // checking that each sampleId maps to null.
  // If one field has multiple error messages we just overwrite the message in
  // the ValidationErrorRecord, since we only want to display one error at a time.
  const validateMetadata = useCallback(
    async (metadata: SampleIdToMetadata | null) => {
      if (metadata == null) {
        setIsValid(false);
        return;
      }
      const validationErrors: ValidationErrorMap = Object.fromEntries(
        Object.keys(metadata).map((sampleId) => [sampleId, null])
      );
      for (const [sampleId, sampleMetadata] of Object.entries(metadata)) {
        try {
          await validationSchema.validate(sampleMetadata, {
            abortEarly: false,
          });
        } catch (error) {
          if (error instanceof ValidationError) {
            const errorRecord: ValidationErrorRecord = {};
            error.inner.forEach((validationError) => {
              if (validationError.path !== undefined) {
                const rootMetadataKey = validationError.path.split(".")[0];
                errorRecord[rootMetadataKey] = validationError.message;
              }
            });
            validationErrors[sampleId] = errorRecord;
          } else {
            throw error;
          }
        }
      }
      const isValid = Object.keys(metadata).every(
        (sampleId) => validationErrors[sampleId] == null
      );
      setValidationErrors(validationErrors);
      setIsValid(isValid);
    },
    [metadata]
  );

  useEffect(() => {
    if (hasImportedMetadataFile) {
      validateMetadata(metadata);
    }
  }, [metadata, hasImportedMetadataFile]);

  // Sort entries by error status, then by sampleId
  let errorSortedMetadata: [string, Metadata][] = [];
  if (metadata !== null) {
<<<<<<< HEAD
    errorSortedMetadata = Object.entries(metadata)
      .map(([sampleId, sampleMetadata]) => {
        return [sampleId, sampleMetadata] as [string, Metadata];
      })
      .sort((a, b) => {
        const aErrorSortValue = validationErrors[a[0]] == null ? 1 : 0;
        const bErrorSortValue = validationErrors[b[0]] == null ? 1 : 0;
        if (aErrorSortValue == bErrorSortValue) {
          return a[0].localeCompare(b[0]);
        } else if (aErrorSortValue < bErrorSortValue) {
          return -1;
        } else if (aErrorSortValue > bErrorSortValue) {
          return 1;
        }
        return 0;
      });
=======
    errorSortedMetadata = Object.entries(metadata).sort((a, b) => {
      const aErrorSortValue = validationErrors[a[0]] == null ? 1 : 0;
      const bErrorSortValue = validationErrors[b[0]] == null ? 1 : 0;
      if (aErrorSortValue == bErrorSortValue) {
        return a[0].localeCompare(b[0]);
      } else if (aErrorSortValue < bErrorSortValue) {
        return -1;
      } else if (aErrorSortValue > bErrorSortValue) {
        return 1;
      }
      return 0;
    });
>>>>>>> 8ce0242b
  }

  return (
    <Overflow>
      <StyledTableContainer>
        <MuiTable stickyHeader>
          <TableHead>
            <StyledTableRow>
<<<<<<< HEAD
              <StyledHeaderTooltip
                title={
                  <>
                    <B>Sample Name (from FASTA):</B> ID of the sample, extracted
                    from uploaded FASTA file(s).
                  </>
                }
                placement="bottom"
                sdsStyle="light"
                arrow={true}
              >
                <StyledTableCell>
                  <IdColumn>
                    {SAMPLE_UPLOAD_METADATA_KEYS_TO_HEADERS.sampleId}
                  </IdColumn>
                </StyledTableCell>
              </StyledHeaderTooltip>
              <StyledHeaderTooltip
                title={
                  <>
                    <B>Private ID:</B> ID your group uses internally for the
                    sample.
                  </>
                }
                placement="bottom"
                sdsStyle="light"
                arrow={true}
              >
                <StyledTableCell>
                  {SAMPLE_UPLOAD_METADATA_KEYS_TO_HEADERS.privateId}
                </StyledTableCell>
              </StyledHeaderTooltip>
              <StyledHeaderTooltip
                title={
                  <>
                    <B>GISAID ID (Public ID):</B> ID of the sample as it appears
                    in the GISAID database. Optional.
                  </>
                }
                placement="bottom"
                sdsStyle="light"
                arrow={true}
              >
                <StyledTableCell>
                  {SAMPLE_UPLOAD_METADATA_KEYS_TO_HEADERS.publicId}
                </StyledTableCell>
              </StyledHeaderTooltip>
              <StyledHeaderTooltip
                title={
                  <>
                    <B>Collection Date:</B> The date the sample was collected
                    from the host.
                  </>
                }
                placement="bottom"
                sdsStyle="light"
                arrow={true}
              >
                <StyledTableCell>
                  {SAMPLE_UPLOAD_METADATA_KEYS_TO_HEADERS.collectionDate}
                </StyledTableCell>
              </StyledHeaderTooltip>
              <StyledHeaderTooltip
                title={
                  <>
                    <B>Collection Location:</B> The location where sample
                    collection occurred. This field is filled in using the
                    closest match available in the GISAID database.
                  </>
                }
                placement="bottom"
                sdsStyle="light"
                arrow={true}
              >
                <StyledTableCell>
                  {SAMPLE_UPLOAD_METADATA_KEYS_TO_HEADERS.collectionLocation}
                </StyledTableCell>
              </StyledHeaderTooltip>
              <StyledHeaderTooltip
                title={
                  <>
                    <B>Sequencing Date:</B> Date on which the sample was
                    sequenced.
                  </>
                }
                placement="bottom"
                sdsStyle="light"
                arrow={true}
              >
                <StyledTableCell>
                  {SAMPLE_UPLOAD_METADATA_KEYS_TO_HEADERS.sequencingDate}
                </StyledTableCell>
              </StyledHeaderTooltip>
              <StyledHeaderTooltip
                title={
                  <>
                    <B>Sample is Private:</B> If private, your sample will not
                    be shared beyond your group.
                  </>
                }
                placement="bottom"
                sdsStyle="light"
                arrow={true}
              >
                <PrivateTableCell align="center">
                  {SAMPLE_UPLOAD_METADATA_KEYS_TO_HEADERS.keepPrivate}
                </PrivateTableCell>
              </StyledHeaderTooltip>
            </StyledTableRow>
          </TableHead>
          {metadata && (
            <StyledBodyTooltip
              title={
                "Import metadata into this table by uploading a TSV or CSV. Download the metadata template above to get started."
              }
              placement="bottom-start"
              sdsStyle="light"
              arrow={false}
              followCursor
            >
              <TableBody>
                {errorSortedMetadata.map(([sampleId, sampleMetadata]) => {
                  return (
                    <Row
                      key={sampleId}
                      id={sampleId}
                      metadata={sampleMetadata}
                      validationError={validationErrors[sampleId]}
                    />
                  );
                })}
              </TableBody>
            </StyledBodyTooltip>
=======
              <StyledTableCell>
                <IdColumn>
                  {SAMPLE_UPLOAD_METADATA_KEYS_TO_HEADERS.sampleId}
                </IdColumn>
              </StyledTableCell>
              <StyledTableCell>
                {SAMPLE_UPLOAD_METADATA_KEYS_TO_HEADERS.privateId}
              </StyledTableCell>
              <StyledTableCell>
                {SAMPLE_UPLOAD_METADATA_KEYS_TO_HEADERS.publicId}
              </StyledTableCell>
              <StyledTableCell>
                {SAMPLE_UPLOAD_METADATA_KEYS_TO_HEADERS.collectionDate}
              </StyledTableCell>
              <StyledTableCell>
                {SAMPLE_UPLOAD_METADATA_KEYS_TO_HEADERS.collectionLocation}
              </StyledTableCell>
              <StyledTableCell>
                {SAMPLE_UPLOAD_METADATA_KEYS_TO_HEADERS.sequencingDate}
              </StyledTableCell>
              <PrivateTableCell align="center">
                {SAMPLE_UPLOAD_METADATA_KEYS_TO_HEADERS.keepPrivate}
              </PrivateTableCell>
            </StyledTableRow>
          </TableHead>
          {metadata && (
            <TableBody>
              {errorSortedMetadata.map(([sampleId, sampleMetadata]) => {
                return (
                  <Row
                    key={sampleId}
                    id={sampleId}
                    metadata={sampleMetadata}
                    validationError={validationErrors[sampleId]}
                  />
                );
              })}
            </TableBody>
>>>>>>> 8ce0242b
          )}
        </MuiTable>
      </StyledTableContainer>
    </Overflow>
  );
}<|MERGE_RESOLUTION|>--- conflicted
+++ resolved
@@ -121,24 +121,6 @@
   // Sort entries by error status, then by sampleId
   let errorSortedMetadata: [string, Metadata][] = [];
   if (metadata !== null) {
-<<<<<<< HEAD
-    errorSortedMetadata = Object.entries(metadata)
-      .map(([sampleId, sampleMetadata]) => {
-        return [sampleId, sampleMetadata] as [string, Metadata];
-      })
-      .sort((a, b) => {
-        const aErrorSortValue = validationErrors[a[0]] == null ? 1 : 0;
-        const bErrorSortValue = validationErrors[b[0]] == null ? 1 : 0;
-        if (aErrorSortValue == bErrorSortValue) {
-          return a[0].localeCompare(b[0]);
-        } else if (aErrorSortValue < bErrorSortValue) {
-          return -1;
-        } else if (aErrorSortValue > bErrorSortValue) {
-          return 1;
-        }
-        return 0;
-      });
-=======
     errorSortedMetadata = Object.entries(metadata).sort((a, b) => {
       const aErrorSortValue = validationErrors[a[0]] == null ? 1 : 0;
       const bErrorSortValue = validationErrors[b[0]] == null ? 1 : 0;
@@ -151,7 +133,6 @@
       }
       return 0;
     });
->>>>>>> 8ce0242b
   }
 
   return (
@@ -160,7 +141,6 @@
         <MuiTable stickyHeader>
           <TableHead>
             <StyledTableRow>
-<<<<<<< HEAD
               <StyledHeaderTooltip
                 title={
                   <>
@@ -294,46 +274,6 @@
                 })}
               </TableBody>
             </StyledBodyTooltip>
-=======
-              <StyledTableCell>
-                <IdColumn>
-                  {SAMPLE_UPLOAD_METADATA_KEYS_TO_HEADERS.sampleId}
-                </IdColumn>
-              </StyledTableCell>
-              <StyledTableCell>
-                {SAMPLE_UPLOAD_METADATA_KEYS_TO_HEADERS.privateId}
-              </StyledTableCell>
-              <StyledTableCell>
-                {SAMPLE_UPLOAD_METADATA_KEYS_TO_HEADERS.publicId}
-              </StyledTableCell>
-              <StyledTableCell>
-                {SAMPLE_UPLOAD_METADATA_KEYS_TO_HEADERS.collectionDate}
-              </StyledTableCell>
-              <StyledTableCell>
-                {SAMPLE_UPLOAD_METADATA_KEYS_TO_HEADERS.collectionLocation}
-              </StyledTableCell>
-              <StyledTableCell>
-                {SAMPLE_UPLOAD_METADATA_KEYS_TO_HEADERS.sequencingDate}
-              </StyledTableCell>
-              <PrivateTableCell align="center">
-                {SAMPLE_UPLOAD_METADATA_KEYS_TO_HEADERS.keepPrivate}
-              </PrivateTableCell>
-            </StyledTableRow>
-          </TableHead>
-          {metadata && (
-            <TableBody>
-              {errorSortedMetadata.map(([sampleId, sampleMetadata]) => {
-                return (
-                  <Row
-                    key={sampleId}
-                    id={sampleId}
-                    metadata={sampleMetadata}
-                    validationError={validationErrors[sampleId]}
-                  />
-                );
-              })}
-            </TableBody>
->>>>>>> 8ce0242b
           )}
         </MuiTable>
       </StyledTableContainer>
