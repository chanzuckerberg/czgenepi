import styled from "@emotion/styled";

export const HeroEmailForm = styled.form`
  filter: drop-shadow(0px 100px 80px rgba(0, 0, 0, 0.24))
    drop-shadow(0px 41.7776px 33.4221px rgba(0, 0, 0, 0.172525))
    drop-shadow(0px 22.3363px 17.869px rgba(0, 0, 0, 0.143066))
    drop-shadow(0px 12.5216px 10.0172px rgba(0, 0, 0, 0.12))
    drop-shadow(0px 6.6501px 5.32008px rgba(0, 0, 0, 0.0969343))
    drop-shadow(0px 2.76726px 2.21381px rgba(0, 0, 0, 0.0674749));
  margin-top: 50px;
  max-width: 500px;
  width: 100%;
  border-radius: 999px;
  display: flex;

<<<<<<< HEAD
  @media (max-width: 768px) {
    flex-direction: column;
    align-items: center;
  }
=======
    filter: drop-shadow(0px 100px 80px rgba(0, 0, 0, 0.24)) drop-shadow(0px 41.7776px 33.4221px rgba(0, 0, 0, 0.172525)) drop-shadow(0px 22.3363px 17.869px rgba(0, 0, 0, 0.143066)) drop-shadow(0px 12.5216px 10.0172px rgba(0, 0, 0, 0.12)) drop-shadow(0px 6.6501px 5.32008px rgba(0, 0, 0, 0.0969343)) drop-shadow(0px 2.76726px 2.21381px rgba(0, 0, 0, 0.0674749));
    margin-top: 50px;
    max-width: 500px;
    width: 100%;
    border-radius: 999px;
    display: flex;

    @-moz-document url-prefix() {
        filter: initial;
    }

    @media (max-width: 768px) {
      flex-direction: column;
      align-items: center;
    }
>>>>>>> 1a81c576
`;

export const EmailInput = styled.input`
  border-radius: 999px 0 0 999px;
  outline: none;
  border: none;
  padding: 13px 38px;
  font-size: 16px;
  font-weight: 400;
  line-height: 26px;
  letter-spacing: 0.3px;

  &::placeholder {
    color: #545454;
  }

  @media (max-width: 1200px) {
    font-size: 13px;
    line-height: 21px;
  }

  @media (max-width: 768px) {
    border-radius: 999px;
    margin-bottom: 7px;
    width: 100%;
    padding: 13px;
    text-align: center;
  }
`;

export const SubmitButton = styled.button`
  color: white;
  border-radius: 0 999px 999px 0;
  outline: none;
  border: none;
  background: #5d18c2;
  padding: 13px 38px;
  cursor: pointer;
  font-size: 16px;
  font-weight: 600;
  line-height: 26px;
  letter-spacing: 0.3px;

  @media (max-width: 1200px) {
    font-size: 13px;
    line-height: 21px;
  }

  @media (max-width: 768px) {
    border-radius: 999px;
    width: 100%;
  }
`;

export const SubmitIcon = styled.span`
  margin-left: 10px;
`;<|MERGE_RESOLUTION|>--- conflicted
+++ resolved
@@ -13,28 +13,14 @@
   border-radius: 999px;
   display: flex;
 
-<<<<<<< HEAD
   @media (max-width: 768px) {
     flex-direction: column;
     align-items: center;
   }
-=======
-    filter: drop-shadow(0px 100px 80px rgba(0, 0, 0, 0.24)) drop-shadow(0px 41.7776px 33.4221px rgba(0, 0, 0, 0.172525)) drop-shadow(0px 22.3363px 17.869px rgba(0, 0, 0, 0.143066)) drop-shadow(0px 12.5216px 10.0172px rgba(0, 0, 0, 0.12)) drop-shadow(0px 6.6501px 5.32008px rgba(0, 0, 0, 0.0969343)) drop-shadow(0px 2.76726px 2.21381px rgba(0, 0, 0, 0.0674749));
-    margin-top: 50px;
-    max-width: 500px;
-    width: 100%;
-    border-radius: 999px;
-    display: flex;
 
-    @-moz-document url-prefix() {
-        filter: initial;
-    }
-
-    @media (max-width: 768px) {
-      flex-direction: column;
-      align-items: center;
-    }
->>>>>>> 1a81c576
+  @-moz-document url-prefix() {
+      filter: initial;
+  }
 `;
 
 export const EmailInput = styled.input`
