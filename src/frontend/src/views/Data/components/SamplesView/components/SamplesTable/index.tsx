import {
  ColumnDef,
  flexRender,
  getCoreRowModel,
  getSortedRowModel,
<<<<<<< HEAD
=======
  Getter,
>>>>>>> 04e80667
  Header,
  RowSelectionState,
  useReactTable,
} from "@tanstack/react-table";
import {
  CellComponent,
  CellHeader,
  Icon,
  InputCheckbox,
  Table,
  TableHeader,
  TableRow,
} from "czifui";
import { map } from "lodash";
import { ReactNode, useEffect, useState } from "react";
<<<<<<< HEAD
=======
import { IdMap } from "src/common/utils/dataTransforms";
>>>>>>> 04e80667
import { datetimeWithTzToLocalDate } from "src/common/utils/timeUtils";
import { StyledCellBasic, StyledPrivateId } from "./style";

// TODO-TR (mlila): types
interface Props {
  data: IdMap<Sample> | undefined;
  isLoading: boolean;
  setCheckedSamples(samples: Sample[]): void;
}

// TODO-TR (mlila): move this header component into its own file
interface SortableProps {
  header: Header<any, any>;
  children: ReactNode & string;
}

<<<<<<< HEAD
// TODO-TR (mlila): move this header component into its own file
interface SortableProps {
  header: Header<Sample, any>;
  children: ReactNode & string;
}

const SortableHeader = ({ header, children }: SortableProps) => {
=======
export const SortableHeader = ({
  header,
  children,
}: SortableProps): JSX.Element => {
>>>>>>> 04e80667
  const { getCanSort, getIsSorted, getToggleSortingHandler } = header.column;

  const sortable = getCanSort();
  const sortDirection = getIsSorted() || undefined;
  const handler = getToggleSortingHandler();

  return (
    <CellHeader
      onClick={handler}
      direction={sortDirection}
      active={Boolean(sortDirection)}
      hideSortIcon={!sortable}
    >
      {children}
    </CellHeader>
  );
};

<<<<<<< HEAD
=======
// TODO-TR (mlila): move this default cell into its own component file
const DefaultCell = ({ getValue }: { getValue: Getter<any> }): JSX.Element => (
  <StyledCellBasic
    shouldTextWrap
    primaryText={getValue()}
    primaryTextWrapLineCount={2}
    shouldShowTooltipOnHover={false}
  />
);

>>>>>>> 04e80667
const columns: ColumnDef<Sample, any>[] = [
  {
    id: "select",
    size: 50,
    header: ({ table }) => {
      const {
        getIsAllRowsSelected,
        getIsSomeRowsSelected,
        getToggleAllRowsSelectedHandler,
      } = table;
      const isChecked = getIsAllRowsSelected();
      const isIndeterminate = getIsSomeRowsSelected();
      const checkboxStage = isChecked
        ? "checked"
        : isIndeterminate
        ? "indeterminate"
        : "unchecked";

      const onChange = getToggleAllRowsSelectedHandler();

      return (
        <CellComponent>
          <InputCheckbox stage={checkboxStage} onChange={onChange} />
        </CellComponent>
      );
    },
    cell: ({ row }) => {
      const { getIsSelected, getToggleSelectedHandler } = row;

      const checkboxStage = getIsSelected() ? "checked" : "unchecked";
      const onChange = getToggleSelectedHandler();

      return (
        <CellComponent>
          <InputCheckbox stage={checkboxStage} onChange={onChange} />
        </CellComponent>
      );
    },
  },
  {
    id: "privateId",
    accessorKey: "privateId",
<<<<<<< HEAD
    header: ({ header }) => (
      <SortableHeader header={header}>Private ID</SortableHeader>
    ),
    cell: ({ getValue }) => <CellBasic primaryText={getValue()} />,
=======
    minSize: 350,
    header: ({ header }) => (
      <SortableHeader header={header}>Private ID</SortableHeader>
    ),
    cell: ({ getValue, row }) => {
      const uploader = row?.original?.uploadedBy.name;
      return (
        <StyledPrivateId
          primaryText={getValue()}
          secondaryText={uploader}
          shouldTextWrap
          primaryTextWrapLineCount={1}
          icon={<Icon sdsIcon="flaskPublic" sdsSize="xl" sdsType="static" />}
          tooltipProps={{
            sdsStyle: "light",
            arrow: false,
          }}
        />
      );
    },
>>>>>>> 04e80667
    enableSorting: true,
  },
  {
    id: "publicId",
    accessorKey: "publicId",
    header: ({ header }) => (
      <SortableHeader header={header}>Public ID</SortableHeader>
    ),
<<<<<<< HEAD
    cell: ({ getValue }) => <CellBasic primaryText={getValue()} />,
    enableSorting: true,
=======
    cell: DefaultCell,
    enableSorting: true,
  },
  {
    id: "uploadDate",
    accessorKey: "uploadDate",
    header: ({ header }) => (
      <SortableHeader header={header}>Upload Date</SortableHeader>
    ),
    cell: ({ getValue }) => (
      <StyledCellBasic
        shouldTextWrap
        primaryText={datetimeWithTzToLocalDate(getValue())}
        primaryTextWrapLineCount={2}
        shouldShowTooltipOnHover={false}
      />
    ),
>>>>>>> 04e80667
  },
  {
    id: "collectionDate",
    accessorKey: "collectionDate",
    header: ({ header }) => (
      <SortableHeader header={header}>Collection Date</SortableHeader>
    ),
<<<<<<< HEAD
    cell: ({ getValue }) => <CellBasic primaryText={getValue()} />,
=======
    cell: DefaultCell,
>>>>>>> 04e80667
    enableSorting: true,
  },
  {
    id: "lineage",
    accessorKey: "lineage",
    header: ({ header }) => (
      <SortableHeader header={header}>Lineage</SortableHeader>
    ),
    cell: ({ getValue }) => {
      const { lineage } = getValue();
      return (
        <StyledCellBasic
          shouldTextWrap
          primaryText={lineage}
          primaryTextWrapLineCount={2}
          shouldShowTooltipOnHover={false}
        />
      );
    },
    enableSorting: true,
<<<<<<< HEAD
  },
  {
    id: "uploadDate",
    accessorKey: "uploadDate",
    header: ({ header }) => (
      <SortableHeader header={header}>Upload Date</SortableHeader>
    ),
    cell: ({ getValue }) => (
      <CellBasic primaryText={datetimeWithTzToLocalDate(getValue())} />
    ),
    enableSorting: true,
=======
>>>>>>> 04e80667
  },
  {
    id: "collectionLocation",
    accessorKey: "collectionLocation",
    header: ({ header }) => (
      <SortableHeader header={header}>Collection Location</SortableHeader>
    ),
<<<<<<< HEAD
    cell: ({ getValue }) => <CellBasic primaryText={getValue().location} />,
=======
    cell: ({ getValue }) => (
      <StyledCellBasic
        shouldTextWrap
        primaryText={getValue().location}
        primaryTextWrapLineCount={2}
        shouldShowTooltipOnHover={false}
      />
    ),
>>>>>>> 04e80667
    enableSorting: true,
  },
  {
    id: "sequencingDate",
    accessorKey: "sequencingDate",
    header: ({ header }) => (
      <SortableHeader header={header}>Sequencing Date</SortableHeader>
    ),
<<<<<<< HEAD
    cell: ({ getValue }) => <CellBasic primaryText={getValue()} />,
    enableSorting: true,
=======
    cell: DefaultCell,
>>>>>>> 04e80667
  },
  {
    id: "gisaid",
    accessorKey: "gisaid",
    header: ({ header }) => (
      <SortableHeader header={header}>GISAID</SortableHeader>
    ),
    cell: ({ getValue }) => {
      const { gisaid_id, status } = getValue();
      return (
        <StyledCellBasic
          primaryText={status}
          secondaryText={gisaid_id}
          shouldShowTooltipOnHover={false}
        />
      );
    },
    enableSorting: true,
  },
];

const SamplesTable = ({
  data,
  isLoading,
  setCheckedSamples,
}: Props): JSX.Element => {
  const [samples, setSamples] = useState<Sample[]>([]);
  // TODO-TR (mlila): type?
  const [rowSelection, setRowSelection] = useState<RowSelectionState>({});

  useEffect(() => {
    if (!data) return;

    const newSamples = map(data, (v) => v);
    setSamples(newSamples);
  }, [data]);

  const table = useReactTable({
    data: samples,
    defaultColumn: {
      minSize: 50,
    },
    columns,
    enableMultiRowSelection: true,
    getCoreRowModel: getCoreRowModel(),
    getSortedRowModel: getSortedRowModel(),
    state: {
      rowSelection,
    },
    onRowSelectionChange: setRowSelection,
  });

  useEffect(() => {
    // for each selected row in the table, map the react-table internal row to the data (Sample)
    // originally passed into the row
    const newCheckedSamples = table
      .getSelectedRowModel()
      .rows.map((r) => r.original);

    setCheckedSamples(newCheckedSamples);
  }, [rowSelection]);

  if (isLoading) {
    return <div>Loading ...</div>;
  }

  return (
    <Table>
      <TableHeader>
        {table
          .getLeafHeaders()
          .map((header) =>
            flexRender(header.column.columnDef.header, header.getContext())
          )}
      </TableHeader>
      <tbody>
        {table.getRowModel().rows.map((row) => (
          <TableRow key={row.id}>
            {row
              .getVisibleCells()
              .map((cell) =>
                flexRender(cell.column.columnDef.cell, cell.getContext())
              )}
          </TableRow>
        ))}
      </tbody>
    </Table>
  );
};

export { SamplesTable };<|MERGE_RESOLUTION|>--- conflicted
+++ resolved
@@ -3,10 +3,7 @@
   flexRender,
   getCoreRowModel,
   getSortedRowModel,
-<<<<<<< HEAD
-=======
   Getter,
->>>>>>> 04e80667
   Header,
   RowSelectionState,
   useReactTable,
@@ -22,10 +19,7 @@
 } from "czifui";
 import { map } from "lodash";
 import { ReactNode, useEffect, useState } from "react";
-<<<<<<< HEAD
-=======
 import { IdMap } from "src/common/utils/dataTransforms";
->>>>>>> 04e80667
 import { datetimeWithTzToLocalDate } from "src/common/utils/timeUtils";
 import { StyledCellBasic, StyledPrivateId } from "./style";
 
@@ -42,20 +36,10 @@
   children: ReactNode & string;
 }
 
-<<<<<<< HEAD
-// TODO-TR (mlila): move this header component into its own file
-interface SortableProps {
-  header: Header<Sample, any>;
-  children: ReactNode & string;
-}
-
-const SortableHeader = ({ header, children }: SortableProps) => {
-=======
 export const SortableHeader = ({
   header,
   children,
 }: SortableProps): JSX.Element => {
->>>>>>> 04e80667
   const { getCanSort, getIsSorted, getToggleSortingHandler } = header.column;
 
   const sortable = getCanSort();
@@ -74,8 +58,6 @@
   );
 };
 
-<<<<<<< HEAD
-=======
 // TODO-TR (mlila): move this default cell into its own component file
 const DefaultCell = ({ getValue }: { getValue: Getter<any> }): JSX.Element => (
   <StyledCellBasic
@@ -86,7 +68,6 @@
   />
 );
 
->>>>>>> 04e80667
 const columns: ColumnDef<Sample, any>[] = [
   {
     id: "select",
@@ -129,12 +110,6 @@
   {
     id: "privateId",
     accessorKey: "privateId",
-<<<<<<< HEAD
-    header: ({ header }) => (
-      <SortableHeader header={header}>Private ID</SortableHeader>
-    ),
-    cell: ({ getValue }) => <CellBasic primaryText={getValue()} />,
-=======
     minSize: 350,
     header: ({ header }) => (
       <SortableHeader header={header}>Private ID</SortableHeader>
@@ -155,7 +130,6 @@
         />
       );
     },
->>>>>>> 04e80667
     enableSorting: true,
   },
   {
@@ -164,10 +138,6 @@
     header: ({ header }) => (
       <SortableHeader header={header}>Public ID</SortableHeader>
     ),
-<<<<<<< HEAD
-    cell: ({ getValue }) => <CellBasic primaryText={getValue()} />,
-    enableSorting: true,
-=======
     cell: DefaultCell,
     enableSorting: true,
   },
@@ -185,7 +155,6 @@
         shouldShowTooltipOnHover={false}
       />
     ),
->>>>>>> 04e80667
   },
   {
     id: "collectionDate",
@@ -193,11 +162,7 @@
     header: ({ header }) => (
       <SortableHeader header={header}>Collection Date</SortableHeader>
     ),
-<<<<<<< HEAD
-    cell: ({ getValue }) => <CellBasic primaryText={getValue()} />,
-=======
     cell: DefaultCell,
->>>>>>> 04e80667
     enableSorting: true,
   },
   {
@@ -218,20 +183,6 @@
       );
     },
     enableSorting: true,
-<<<<<<< HEAD
-  },
-  {
-    id: "uploadDate",
-    accessorKey: "uploadDate",
-    header: ({ header }) => (
-      <SortableHeader header={header}>Upload Date</SortableHeader>
-    ),
-    cell: ({ getValue }) => (
-      <CellBasic primaryText={datetimeWithTzToLocalDate(getValue())} />
-    ),
-    enableSorting: true,
-=======
->>>>>>> 04e80667
   },
   {
     id: "collectionLocation",
@@ -239,9 +190,6 @@
     header: ({ header }) => (
       <SortableHeader header={header}>Collection Location</SortableHeader>
     ),
-<<<<<<< HEAD
-    cell: ({ getValue }) => <CellBasic primaryText={getValue().location} />,
-=======
     cell: ({ getValue }) => (
       <StyledCellBasic
         shouldTextWrap
@@ -250,7 +198,6 @@
         shouldShowTooltipOnHover={false}
       />
     ),
->>>>>>> 04e80667
     enableSorting: true,
   },
   {
@@ -259,12 +206,8 @@
     header: ({ header }) => (
       <SortableHeader header={header}>Sequencing Date</SortableHeader>
     ),
-<<<<<<< HEAD
-    cell: ({ getValue }) => <CellBasic primaryText={getValue()} />,
-    enableSorting: true,
-=======
     cell: DefaultCell,
->>>>>>> 04e80667
+    enableSorting: true,
   },
   {
     id: "gisaid",
