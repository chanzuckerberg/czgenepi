--- conflicted
+++ resolved
@@ -7,12 +7,8 @@
 import { SearchBar } from "src/components/Table/components/SearchBar";
 import { getQCStatusFromSample } from "src/views/Upload/components/Samples/utils";
 import { DataNavigation } from "../DataNavigation";
-<<<<<<< HEAD
+import { BlankState } from "./components/BlankState";
 import { SamplesTable } from "./components/SamplesTable";
-=======
-import { BlankState } from "./components/BlankState";
-import SamplesTable from "./components/SamplesTable";
->>>>>>> 958f6627
 import { SampleTableModalManager } from "./components/SampleTableModalManager";
 import { Flex, MaxWidth, StyledActionBar } from "./style";
 
@@ -85,24 +81,6 @@
           data-test-id="menu-item-sample-count"
         />
         <MaxWidth>
-<<<<<<< HEAD
-          <StyledActionBar>
-            <SearchBar
-              tableData={samples}
-              onSearchComplete={setSearchResults}
-            />
-            <SampleTableModalManager
-              checkedSamples={checkedSamples}
-              clearCheckedSamples={() => setCheckedSamples([])}
-            />
-          </StyledActionBar>
-          <SamplesTable
-            isLoading={isLoading}
-            data={displayedRows}
-            checkedSamples={checkedSamples}
-            setCheckedSamples={setCheckedSamples}
-          />
-=======
           {showBlankState ? (
             <BlankState />
           ) : (
@@ -120,11 +98,11 @@
               <SamplesTable
                 isLoading={isLoading}
                 data={displayedRows}
+                checkedSamples={checkedSamples}
                 setCheckedSamples={setCheckedSamples}
               />
             </>
           )}
->>>>>>> 958f6627
         </MaxWidth>
       </Flex>
     </>
