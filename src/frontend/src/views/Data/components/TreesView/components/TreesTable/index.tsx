--- conflicted
+++ resolved
@@ -10,13 +10,9 @@
 import { map } from "lodash";
 import { useEffect, useState } from "react";
 import { datetimeWithTzToLocalDate } from "src/common/utils/timeUtils";
-<<<<<<< HEAD
 import { TreeActionMenu } from "./components/TreeActionMenu";
-import { SortableHeader } from "../../../SamplesView/components/SamplesTable";
-=======
+import { TreeTypeTooltip } from "./components/TreeTypeTooltip";
 import { SortableHeader } from "../../../SamplesView/components/SamplesTable/components/SortableHeader";
-import { TreeTypeTooltip } from "./components/TreeTypeTooltip";
->>>>>>> 29cf47d7
 
 interface Props {
   data: IdMap<PhyloRun> | undefined;
