--- conflicted
+++ resolved
@@ -58,11 +58,7 @@
   const sampleResponse = useSampleInfo();
   const treeResponse = useTreeInfo();
   const { data: sampleData, isLoading: isSampleInfoLoading } = sampleResponse;
-<<<<<<< HEAD
-  const { data: treeData, isTreeInfoLoading } = treeResponse;
-=======
   const { data: treeData, isLoading: isTreeInfoLoading } = treeResponse;
->>>>>>> bfcca1d2
 
   useEffect(() => {
     const setBioinformaticsData = async () => {
@@ -70,21 +66,11 @@
       if (isTreeInfoLoading || isSampleInfoLoading) return;
       setIsDataLoading(false);
 
-<<<<<<< HEAD
-      const apiSamples = sampleData?.samples;
-      const sampleMap = mapObjectArrayToIdDict(apiSamples, "publicId");
-      setSamples(sampleMap);
-
-      const apiTrees = treeData?.phylo_trees;
-      const treeMap = mapObjectArrayToIdDict(apiTrees, "id");
-      setTrees(treeMap);
-=======
       const apiSamples = sampleData?.samples ?? [];
       setSamples(apiSamples);
 
       const apiTrees = treeData?.phylo_trees ?? [];
       setTrees(apiTrees);
->>>>>>> bfcca1d2
     };
 
     setBioinformaticsData();
