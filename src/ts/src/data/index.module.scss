@import "src/common/styles/spacing";
@import "src/common/styles/typography";
@import "src/common/styles/colors";

.dataRoot {
  display: flex;
  flex-flow: column wrap;
  align-content: flex-start;
  height: 100%;

  .navigation {
    width: 100%;
    margin-bottom: $space-xl;
    border-bottom: $space-xxs solid $gray-lightest;

    .menu {
      align-items: center;

      a {
        &:first-child {
          margin-left: 10em;

          div {
            // overwrite semantic-ui style
            padding-left: 0 !important;
          }
        }
      }

      .menuItem {
        height: 100%;

        .category {
          align-items: center;
          box-sizing: border-box;

          .title {
            @include font-header-m;
            margin-right: $space-m;
            color: $gray-dark;

            &.active {
              color: $black;
              border-bottom: $space-xxs solid $primary;
            }
          }

          .count {
            @include font-body-m;
            color: $gray-dark;
          }
        }
      }
    }
  }

<<<<<<< HEAD
    .view {
        margin: 0 10em 0 10em;
    }
}

.cell {
    @include font-header-s;
    align-items: center;
    margin: $space-xs 0 $space-xs 0;

    .icon {
        margin: 0 $space-l 0 $space-l;
        fill: $gray-light;
    }

    a {
        @include font-caps-xxs;
        color: $primary;
    }
=======
  .view {
    margin: 0 10em 0 10em;
  }
>>>>>>> 4d4bd6dc
}<|MERGE_RESOLUTION|>--- conflicted
+++ resolved
@@ -54,10 +54,9 @@
     }
   }
 
-<<<<<<< HEAD
-    .view {
-        margin: 0 10em 0 10em;
-    }
+  .view {
+    margin: 0 10em 0 10em;
+  }
 }
 
 .cell {
@@ -74,9 +73,4 @@
         @include font-caps-xxs;
         color: $primary;
     }
-=======
-  .view {
-    margin: 0 10em 0 10em;
-  }
->>>>>>> 4d4bd6dc
 }