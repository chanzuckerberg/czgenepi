--- conflicted
+++ resolved
@@ -1,29 +1,14 @@
-<<<<<<< HEAD
-// In the future, this imported scss could be part of a library.
-@import "common/styles/theme.scss";
-
-:root {
-    @include theme-colors;
-    @include theme-elements;
-    @include theme-typography;
-}
-
-=======
->>>>>>> d3d54463
 // Override some browser CSS defaults with better defaults.
 body {
     margin: 0;
     padding: 0;
 }
 
-<<<<<<< HEAD
-=======
 div {
     display: flex;
     flex: 1 1 auto;
 }
 
->>>>>>> d3d54463
 *,
 *:before,
 *:after {
