{
    "_meta": {
        "hash": {
<<<<<<< HEAD
            "sha256": "0c8f668f952358fd4822dce58e3d75333ad8f1c921a0a300f45d71d26a8f465d"
=======
            "sha256": "4ad3c2a160e6791b9527ab7a35ba9912ccd036ef785846546ad2c0659e0593ef"
>>>>>>> 41fc5d9a
        },
        "pipfile-spec": 6,
        "requires": {
            "python_version": "3.9"
        },
        "sources": [
            {
                "name": "pypi",
                "url": "https://pypi.org/simple",
                "verify_ssl": true
            }
        ]
    },
    "default": {
        "authlib": {
            "hashes": [
                "sha256:37df3a2554bc6fe0da3cc6848c44fac2ae40634a7f8fc72543947f4330b26464",
                "sha256:d9fe5edb59801b16583faa86f88d798d99d952979b9616d5c735b9170b41ae2c"
            ],
            "index": "pypi",
            "version": "==0.15.4"
        },
        "blinker": {
            "hashes": [
                "sha256:471aee25f3992bd325afa3772f1063dbdbbca947a041b8b89466dc00d606f8b6"
            ],
            "version": "==1.4"
        },
        "boto3": {
            "hashes": [
<<<<<<< HEAD
                "sha256:08b6dacbe7ebe57ae8acfb7106b2728d946ae1e0c3da270caee1deb79ccbd8af",
                "sha256:8716465313c50ad9e5c2ac1767642ca0ddf7d1729c3d5c884d82880c1a15a310"
            ],
            "index": "pypi",
            "version": "==1.17.112"
        },
        "botocore": {
            "hashes": [
                "sha256:6d51de0981a3ef19da9e6a3c73b5ab427e3c0c8b92200ebd38d087299683dd2b",
                "sha256:d0b9b70b6eb5b65bb7162da2aaf04b6b086b15cc7ea322ddc3ef2f5e07944dcf"
            ],
            "markers": "python_version >= '2.7' and python_version not in '3.0, 3.1, 3.2, 3.3, 3.4, 3.5'",
            "version": "==1.20.112"
=======
                "sha256:054e347824064b7cd77616f35596420eb4f6aca049ecc131a2aec23bcf4cf6ba",
                "sha256:22802b3b4806cafff41ed591e578f048789a8dd0deeff07d055cd6f59a7c6076"
            ],
            "index": "pypi",
            "version": "==1.18.0"
        },
        "botocore": {
            "hashes": [
                "sha256:0d46f0addc1d7930c42115a814e5e0c3399666f6d11c1e58d9ec726dfed02ada",
                "sha256:84ea51660c758416f75ac612374156f6423a1d1ade449d38944de6eb8493cca2"
            ],
            "markers": "python_version >= '3.6'",
            "version": "==1.21.0"
>>>>>>> 41fc5d9a
        },
        "certifi": {
            "hashes": [
                "sha256:2bbf76fd432960138b3ef6dda3dde0544f27cbf8546c458e60baf371917ba9ee",
                "sha256:50b1e4f8446b06f41be7dd6338db18e0990601dce795c2b1686458aa7e8fa7d8"
            ],
            "version": "==2021.5.30"
        },
        "cffi": {
            "hashes": [
                "sha256:06c54a68935738d206570b20da5ef2b6b6d92b38ef3ec45c5422c0ebaf338d4d",
                "sha256:0c0591bee64e438883b0c92a7bed78f6290d40bf02e54c5bf0978eaf36061771",
                "sha256:19ca0dbdeda3b2615421d54bef8985f72af6e0c47082a8d26122adac81a95872",
                "sha256:22b9c3c320171c108e903d61a3723b51e37aaa8c81255b5e7ce102775bd01e2c",
                "sha256:26bb2549b72708c833f5abe62b756176022a7b9a7f689b571e74c8478ead51dc",
                "sha256:33791e8a2dc2953f28b8d8d300dde42dd929ac28f974c4b4c6272cb2955cb762",
                "sha256:3c8d896becff2fa653dc4438b54a5a25a971d1f4110b32bd3068db3722c80202",
                "sha256:4373612d59c404baeb7cbd788a18b2b2a8331abcc84c3ba40051fcd18b17a4d5",
                "sha256:487d63e1454627c8e47dd230025780e91869cfba4c753a74fda196a1f6ad6548",
                "sha256:48916e459c54c4a70e52745639f1db524542140433599e13911b2f329834276a",
                "sha256:4922cd707b25e623b902c86188aca466d3620892db76c0bdd7b99a3d5e61d35f",
                "sha256:55af55e32ae468e9946f741a5d51f9896da6b9bf0bbdd326843fec05c730eb20",
                "sha256:57e555a9feb4a8460415f1aac331a2dc833b1115284f7ded7278b54afc5bd218",
                "sha256:5d4b68e216fc65e9fe4f524c177b54964af043dde734807586cf5435af84045c",
                "sha256:64fda793737bc4037521d4899be780534b9aea552eb673b9833b01f945904c2e",
                "sha256:6d6169cb3c6c2ad50db5b868db6491a790300ade1ed5d1da29289d73bbe40b56",
                "sha256:7bcac9a2b4fdbed2c16fa5681356d7121ecabf041f18d97ed5b8e0dd38a80224",
                "sha256:80b06212075346b5546b0417b9f2bf467fea3bfe7352f781ffc05a8ab24ba14a",
                "sha256:818014c754cd3dba7229c0f5884396264d51ffb87ec86e927ef0be140bfdb0d2",
                "sha256:8eb687582ed7cd8c4bdbff3df6c0da443eb89c3c72e6e5dcdd9c81729712791a",
                "sha256:99f27fefe34c37ba9875f224a8f36e31d744d8083e00f520f133cab79ad5e819",
                "sha256:9f3e33c28cd39d1b655ed1ba7247133b6f7fc16fa16887b120c0c670e35ce346",
                "sha256:a8661b2ce9694ca01c529bfa204dbb144b275a31685a075ce123f12331be790b",
                "sha256:a9da7010cec5a12193d1af9872a00888f396aba3dc79186604a09ea3ee7c029e",
                "sha256:aedb15f0a5a5949ecb129a82b72b19df97bbbca024081ed2ef88bd5c0a610534",
                "sha256:b315d709717a99f4b27b59b021e6207c64620790ca3e0bde636a6c7f14618abb",
                "sha256:ba6f2b3f452e150945d58f4badd92310449876c4c954836cfb1803bdd7b422f0",
                "sha256:c33d18eb6e6bc36f09d793c0dc58b0211fccc6ae5149b808da4a62660678b156",
                "sha256:c9a875ce9d7fe32887784274dd533c57909b7b1dcadcc128a2ac21331a9765dd",
                "sha256:c9e005e9bd57bc987764c32a1bee4364c44fdc11a3cc20a40b93b444984f2b87",
                "sha256:d2ad4d668a5c0645d281dcd17aff2be3212bc109b33814bbb15c4939f44181cc",
                "sha256:d950695ae4381ecd856bcaf2b1e866720e4ab9a1498cba61c602e56630ca7195",
                "sha256:e22dcb48709fc51a7b58a927391b23ab37eb3737a98ac4338e2448bef8559b33",
                "sha256:e8c6a99be100371dbb046880e7a282152aa5d6127ae01783e37662ef73850d8f",
                "sha256:e9dc245e3ac69c92ee4c167fbdd7428ec1956d4e754223124991ef29eb57a09d",
                "sha256:eb687a11f0a7a1839719edd80f41e459cc5366857ecbed383ff376c4e3cc6afd",
                "sha256:eb9e2a346c5238a30a746893f23a9535e700f8192a68c07c0258e7ece6ff3728",
                "sha256:ed38b924ce794e505647f7c331b22a693bee1538fdf46b0222c4717b42f744e7",
                "sha256:f0010c6f9d1a4011e429109fda55a225921e3206e7f62a0c22a35344bfd13cca",
                "sha256:f0c5d1acbfca6ebdd6b1e3eded8d261affb6ddcf2186205518f1428b8569bb99",
                "sha256:f10afb1004f102c7868ebfe91c28f4a712227fe4cb24974350ace1f90e1febbf",
                "sha256:f174135f5609428cc6e1b9090f9268f5c8935fddb1b25ccb8255a2d50de6789e",
                "sha256:f3ebe6e73c319340830a9b2825d32eb6d8475c1dac020b4f0aa774ee3b898d1c",
                "sha256:f627688813d0a4140153ff532537fbe4afea5a3dffce1f9deb7f91f848a832b5",
                "sha256:fd4305f86f53dfd8cd3522269ed7fc34856a8ee3709a5e28b2836b2db9d4cd69"
            ],
            "version": "==1.14.6"
        },
        "charset-normalizer": {
            "hashes": [
<<<<<<< HEAD
                "sha256:ad0da505736fc7e716a8da15bf19a985db21ac6415c26b34d2fafd3beb3d927e",
                "sha256:b68b38179052975093d71c1b5361bf64afd80484697c1f27056e50593e695ceb"
            ],
            "markers": "python_version >= '3'",
            "version": "==2.0.1"
=======
                "sha256:88fce3fa5b1a84fdcb3f603d889f723d1dd89b26059d0123ca435570e848d5e1",
                "sha256:c46c3ace2d744cfbdebceaa3c19ae691f53ae621b39fd7570f59d14fb7f2fd12"
            ],
            "markers": "python_version >= '3'",
            "version": "==2.0.3"
>>>>>>> 41fc5d9a
        },
        "click": {
            "hashes": [
                "sha256:d2b5255c7c6349bc1bd1e59e08cd12acbbd63ce649f2588755783aa94dfb6b1a",
                "sha256:dacca89f4bfadd5de3d7489b7c8a566eee0d3676333fbb50030263894c38c0dc"
            ],
            "index": "pypi",
            "version": "== 7.1.2"
        },
        "cryptography": {
            "hashes": [
                "sha256:0f1212a66329c80d68aeeb39b8a16d54ef57071bf22ff4e521657b27372e327d",
                "sha256:1e056c28420c072c5e3cb36e2b23ee55e260cb04eee08f702e0edfec3fb51959",
                "sha256:240f5c21aef0b73f40bb9f78d2caff73186700bf1bc6b94285699aff98cc16c6",
                "sha256:26965837447f9c82f1855e0bc8bc4fb910240b6e0d16a664bb722df3b5b06873",
                "sha256:37340614f8a5d2fb9aeea67fd159bfe4f5f4ed535b1090ce8ec428b2f15a11f2",
                "sha256:3d10de8116d25649631977cb37da6cbdd2d6fa0e0281d014a5b7d337255ca713",
                "sha256:3d8427734c781ea5f1b41d6589c293089704d4759e34597dce91014ac125aad1",
                "sha256:7ec5d3b029f5fa2b179325908b9cd93db28ab7b85bb6c1db56b10e0b54235177",
                "sha256:8e56e16617872b0957d1c9742a3f94b43533447fd78321514abbe7db216aa250",
                "sha256:de4e5f7f68220d92b7637fc99847475b59154b7a1b3868fb7385337af54ac9ca",
                "sha256:eb8cc2afe8b05acbd84a43905832ec78e7b3873fb124ca190f574dca7389a87d",
                "sha256:ee77aa129f481be46f8d92a1a7db57269a2f23052d5f2433b4621bb457081cc9"
            ],
            "markers": "python_version >= '3.6'",
            "version": "==3.4.7"
        },
        "flask": {
            "hashes": [
                "sha256:1c4c257b1892aec1398784c63791cbaa43062f1f7aeb555c4da961b20ee68f55",
                "sha256:a6209ca15eb63fc9385f38e452704113d679511d9574d09b2cf9183ae7d20dc9"
            ],
            "index": "pypi",
            "version": "==2.0.1"
        },
        "flask-cors": {
            "hashes": [
                "sha256:74efc975af1194fc7891ff5cd85b0f7478be4f7f59fe158102e91abb72bb4438",
                "sha256:b60839393f3b84a0f3746f6cdca56c1ad7426aa738b70d6c61375857823181de"
            ],
            "index": "pypi",
            "version": "==3.0.10"
        },
        "greenlet": {
            "hashes": [
                "sha256:03f28a5ea20201e70ab70518d151116ce939b412961c33827519ce620957d44c",
                "sha256:06d7ac89e6094a0a8f8dc46aa61898e9e1aec79b0f8b47b2400dd51a44dbc832",
                "sha256:06ecb43b04480e6bafc45cb1b4b67c785e183ce12c079473359e04a709333b08",
                "sha256:096cb0217d1505826ba3d723e8981096f2622cde1eb91af9ed89a17c10aa1f3e",
                "sha256:0c557c809eeee215b87e8a7cbfb2d783fb5598a78342c29ade561440abae7d22",
                "sha256:0de64d419b1cb1bfd4ea544bedea4b535ef3ae1e150b0f2609da14bbf48a4a5f",
                "sha256:14927b15c953f8f2d2a8dffa224aa78d7759ef95284d4c39e1745cf36e8cdd2c",
                "sha256:16183fa53bc1a037c38d75fdc59d6208181fa28024a12a7f64bb0884434c91ea",
                "sha256:206295d270f702bc27dbdbd7651e8ebe42d319139e0d90217b2074309a200da8",
                "sha256:22002259e5b7828b05600a762579fa2f8b33373ad95a0ee57b4d6109d0e589ad",
                "sha256:2325123ff3a8ecc10ca76f062445efef13b6cf5a23389e2df3c02a4a527b89bc",
                "sha256:258f9612aba0d06785143ee1cbf2d7361801c95489c0bd10c69d163ec5254a16",
                "sha256:3096286a6072553b5dbd5efbefc22297e9d06a05ac14ba017233fedaed7584a8",
                "sha256:3d13da093d44dee7535b91049e44dd2b5540c2a0e15df168404d3dd2626e0ec5",
                "sha256:408071b64e52192869129a205e5b463abda36eff0cebb19d6e63369440e4dc99",
                "sha256:598bcfd841e0b1d88e32e6a5ea48348a2c726461b05ff057c1b8692be9443c6e",
                "sha256:5d928e2e3c3906e0a29b43dc26d9b3d6e36921eee276786c4e7ad9ff5665c78a",
                "sha256:5f75e7f237428755d00e7460239a2482fa7e3970db56c8935bd60da3f0733e56",
                "sha256:60848099b76467ef09b62b0f4512e7e6f0a2c977357a036de602b653667f5f4c",
                "sha256:6b1d08f2e7f2048d77343279c4d4faa7aef168b3e36039cba1917fffb781a8ed",
                "sha256:70bd1bb271e9429e2793902dfd194b653221904a07cbf207c3139e2672d17959",
                "sha256:76ed710b4e953fc31c663b079d317c18f40235ba2e3d55f70ff80794f7b57922",
                "sha256:7920e3eccd26b7f4c661b746002f5ec5f0928076bd738d38d894bb359ce51927",
                "sha256:7db68f15486d412b8e2cfcd584bf3b3a000911d25779d081cbbae76d71bd1a7e",
                "sha256:8833e27949ea32d27f7e96930fa29404dd4f2feb13cce483daf52e8842ec246a",
                "sha256:944fbdd540712d5377a8795c840a97ff71e7f3221d3fddc98769a15a87b36131",
                "sha256:9a6b035aa2c5fcf3dbbf0e3a8a5bc75286fc2d4e6f9cfa738788b433ec894919",
                "sha256:9bdcff4b9051fb1aa4bba4fceff6a5f770c6be436408efd99b76fc827f2a9319",
                "sha256:a9017ff5fc2522e45562882ff481128631bf35da444775bc2776ac5c61d8bcae",
                "sha256:aa4230234d02e6f32f189fd40b59d5a968fe77e80f59c9c933384fe8ba535535",
                "sha256:ad80bb338cf9f8129c049837a42a43451fc7c8b57ad56f8e6d32e7697b115505",
                "sha256:adb94a28225005890d4cf73648b5131e885c7b4b17bc762779f061844aabcc11",
                "sha256:b3090631fecdf7e983d183d0fad7ea72cfb12fa9212461a9b708ff7907ffff47",
                "sha256:b33b51ab057f8a20b497ffafdb1e79256db0c03ef4f5e3d52e7497200e11f821",
                "sha256:b97c9a144bbeec7039cca44df117efcbeed7209543f5695201cacf05ba3b5857",
                "sha256:be13a18cec649ebaab835dff269e914679ef329204704869f2f167b2c163a9da",
                "sha256:be9768e56f92d1d7cd94185bab5856f3c5589a50d221c166cc2ad5eb134bd1dc",
                "sha256:c1580087ab493c6b43e66f2bdd165d9e3c1e86ef83f6c2c44a29f2869d2c5bd5",
                "sha256:c35872b2916ab5a240d52a94314c963476c989814ba9b519bc842e5b61b464bb",
                "sha256:c70c7dd733a4c56838d1f1781e769081a25fade879510c5b5f0df76956abfa05",
                "sha256:c767458511a59f6f597bfb0032a1c82a52c29ae228c2c0a6865cfeaeaac4c5f5",
                "sha256:c87df8ae3f01ffb4483c796fe1b15232ce2b219f0b18126948616224d3f658ee",
                "sha256:ca1c4a569232c063615f9e70ff9a1e2fee8c66a6fb5caf0f5e8b21a396deec3e",
                "sha256:cc407b68e0a874e7ece60f6639df46309376882152345508be94da608cc0b831",
                "sha256:da862b8f7de577bc421323714f63276acb2f759ab8c5e33335509f0b89e06b8f",
                "sha256:dfe7eac0d253915116ed0cd160a15a88981a1d194c1ef151e862a5c7d2f853d3",
                "sha256:ed1377feed808c9c1139bdb6a61bcbf030c236dd288d6fca71ac26906ab03ba6",
                "sha256:f42ad188466d946f1b3afc0a9e1a266ac8926461ee0786c06baac6bd71f8a6f3",
                "sha256:f92731609d6625e1cc26ff5757db4d32b6b810d2a3363b0ff94ff573e5901f6f"
            ],
            "markers": "python_version >= '3'",
            "version": "==1.1.0"
        },
        "idna": {
            "hashes": [
                "sha256:14475042e284991034cb48e06f6851428fb14c4dc953acd9be9a5e95c7b6dd7a",
                "sha256:467fbad99067910785144ce333826c71fb0e63a425657295239737f7ecd125f3"
            ],
            "markers": "python_version >= '3'",
            "version": "==3.2"
        },
        "itsdangerous": {
            "hashes": [
                "sha256:5174094b9637652bdb841a3029700391451bd092ba3db90600dea710ba28e97c",
                "sha256:9e724d68fc22902a1435351f84c3fb8623f303fffcc566a4cb952df8c572cff0"
            ],
            "markers": "python_version >= '3.6'",
            "version": "==2.0.1"
        },
        "jinja2": {
            "hashes": [
                "sha256:1f06f2da51e7b56b8f238affdd6b4e2c61e39598a378cc49345bc1bd42a978a4",
                "sha256:703f484b47a6af502e743c9122595cc812b0271f661722403114f71a79d0f5a4"
            ],
            "markers": "python_version >= '3.6'",
            "version": "==3.0.1"
        },
        "jmespath": {
            "hashes": [
                "sha256:b85d0567b8666149a93172712e68920734333c0ce7e89b78b3e987f71e5ed4f9",
                "sha256:cdf6525904cc597730141d61b36f2e4b8ecc257c420fa2f4549bac2c2d0cb72f"
            ],
            "markers": "python_version >= '2.6' and python_version not in '3.0, 3.1, 3.2'",
            "version": "==0.10.0"
        },
        "markupsafe": {
            "hashes": [
                "sha256:01a9b8ea66f1658938f65b93a85ebe8bc016e6769611be228d797c9d998dd298",
                "sha256:023cb26ec21ece8dc3907c0e8320058b2e0cb3c55cf9564da612bc325bed5e64",
                "sha256:0446679737af14f45767963a1a9ef7620189912317d095f2d9ffa183a4d25d2b",
                "sha256:0717a7390a68be14b8c793ba258e075c6f4ca819f15edfc2a3a027c823718567",
                "sha256:0955295dd5eec6cb6cc2fe1698f4c6d84af2e92de33fbcac4111913cd100a6ff",
                "sha256:10f82115e21dc0dfec9ab5c0223652f7197feb168c940f3ef61563fc2d6beb74",
                "sha256:1d609f577dc6e1aa17d746f8bd3c31aa4d258f4070d61b2aa5c4166c1539de35",
                "sha256:2ef54abee730b502252bcdf31b10dacb0a416229b72c18b19e24a4509f273d26",
                "sha256:3c112550557578c26af18a1ccc9e090bfe03832ae994343cfdacd287db6a6ae7",
                "sha256:47ab1e7b91c098ab893b828deafa1203de86d0bc6ab587b160f78fe6c4011f75",
                "sha256:49e3ceeabbfb9d66c3aef5af3a60cc43b85c33df25ce03d0031a608b0a8b2e3f",
                "sha256:4efca8f86c54b22348a5467704e3fec767b2db12fc39c6d963168ab1d3fc9135",
                "sha256:53edb4da6925ad13c07b6d26c2a852bd81e364f95301c66e930ab2aef5b5ddd8",
                "sha256:594c67807fb16238b30c44bdf74f36c02cdf22d1c8cda91ef8a0ed8dabf5620a",
                "sha256:611d1ad9a4288cf3e3c16014564df047fe08410e628f89805e475368bd304914",
                "sha256:6557b31b5e2c9ddf0de32a691f2312a32f77cd7681d8af66c2692efdbef84c18",
                "sha256:693ce3f9e70a6cf7d2fb9e6c9d8b204b6b39897a2c4a1aa65728d5ac97dcc1d8",
                "sha256:6a7fae0dd14cf60ad5ff42baa2e95727c3d81ded453457771d02b7d2b3f9c0c2",
                "sha256:6c4ca60fa24e85fe25b912b01e62cb969d69a23a5d5867682dd3e80b5b02581d",
                "sha256:7d91275b0245b1da4d4cfa07e0faedd5b0812efc15b702576d103293e252af1b",
                "sha256:905fec760bd2fa1388bb5b489ee8ee5f7291d692638ea5f67982d968366bef9f",
                "sha256:97383d78eb34da7e1fa37dd273c20ad4320929af65d156e35a5e2d89566d9dfb",
                "sha256:984d76483eb32f1bcb536dc27e4ad56bba4baa70be32fa87152832cdd9db0833",
                "sha256:a30e67a65b53ea0a5e62fe23682cfe22712e01f453b95233b25502f7c61cb415",
                "sha256:ab3ef638ace319fa26553db0624c4699e31a28bb2a835c5faca8f8acf6a5a902",
                "sha256:b2f4bf27480f5e5e8ce285a8c8fd176c0b03e93dcc6646477d4630e83440c6a9",
                "sha256:b7f2d075102dc8c794cbde1947378051c4e5180d52d276987b8d28a3bd58c17d",
                "sha256:be98f628055368795d818ebf93da628541e10b75b41c559fdf36d104c5787066",
                "sha256:d7f9850398e85aba693bb640262d3611788b1f29a79f0c93c565694658f4071f",
                "sha256:f5653a225f31e113b152e56f154ccbe59eeb1c7487b39b9d9f9cdb58e6c79dc5",
                "sha256:f826e31d18b516f653fe296d967d700fddad5901ae07c622bb3705955e1faa94",
                "sha256:f8ba0e8349a38d3001fae7eadded3f6606f0da5d748ee53cc1dab1d6527b9509",
                "sha256:f9081981fe268bd86831e5c75f7de206ef275defcb82bc70740ae6dc507aee51",
                "sha256:fa130dd50c57d53368c9d59395cb5526eda596d3ffe36666cd81a44d56e48872"
            ],
            "markers": "python_version >= '3.6'",
            "version": "==2.0.1"
        },
        "psycopg2-binary": {
            "hashes": [
                "sha256:0b7dae87f0b729922e06f85f667de7bf16455d411971b2043bbd9577af9d1975",
                "sha256:0f2e04bd2a2ab54fa44ee67fe2d002bb90cee1c0f1cc0ebc3148af7b02034cbd",
                "sha256:123c3fb684e9abfc47218d3784c7b4c47c8587951ea4dd5bc38b6636ac57f616",
                "sha256:1473c0215b0613dd938db54a653f68251a45a78b05f6fc21af4326f40e8360a2",
                "sha256:14db1752acdd2187d99cb2ca0a1a6dfe57fc65c3281e0f20e597aac8d2a5bd90",
                "sha256:1e3a362790edc0a365385b1ac4cc0acc429a0c0d662d829a50b6ce743ae61b5a",
                "sha256:1e85b74cbbb3056e3656f1cc4781294df03383127a8114cbc6531e8b8367bf1e",
                "sha256:20f1ab44d8c352074e2d7ca67dc00843067788791be373e67a0911998787ce7d",
                "sha256:2f62c207d1740b0bde5c4e949f857b044818f734a3d57f1d0d0edc65050532ed",
                "sha256:3242b9619de955ab44581a03a64bdd7d5e470cc4183e8fcadd85ab9d3756ce7a",
                "sha256:35c4310f8febe41f442d3c65066ca93cccefd75013df3d8c736c5b93ec288140",
                "sha256:4235f9d5ddcab0b8dbd723dca56ea2922b485ea00e1dafacf33b0c7e840b3d32",
                "sha256:5ced67f1e34e1a450cdb48eb53ca73b60aa0af21c46b9b35ac3e581cf9f00e31",
                "sha256:7360647ea04db2e7dff1648d1da825c8cf68dc5fbd80b8fb5b3ee9f068dcd21a",
                "sha256:8c13d72ed6af7fd2c8acbd95661cf9477f94e381fce0792c04981a8283b52917",
                "sha256:988b47ac70d204aed01589ed342303da7c4d84b56c2f4c4b8b00deda123372bf",
                "sha256:995fc41ebda5a7a663a254a1dcac52638c3e847f48307b5416ee373da15075d7",
                "sha256:a36c7eb6152ba5467fb264d73844877be8b0847874d4822b7cf2d3c0cb8cdcb0",
                "sha256:aed4a9a7e3221b3e252c39d0bf794c438dc5453bc2963e8befe9d4cd324dff72",
                "sha256:aef9aee84ec78af51107181d02fe8773b100b01c5dfde351184ad9223eab3698",
                "sha256:b0221ca5a9837e040ebf61f48899926b5783668b7807419e4adae8175a31f773",
                "sha256:b4d7679a08fea64573c969f6994a2631908bb2c0e69a7235648642f3d2e39a68",
                "sha256:c250a7ec489b652c892e4f0a5d122cc14c3780f9f643e1a326754aedf82d9a76",
                "sha256:ca86db5b561b894f9e5f115d6a159fff2a2570a652e07889d8a383b5fae66eb4",
                "sha256:cfc523edecddaef56f6740d7de1ce24a2fdf94fd5e704091856a201872e37f9f",
                "sha256:da113b70f6ec40e7d81b43d1b139b9db6a05727ab8be1ee559f3a69854a69d34",
                "sha256:f6fac64a38f6768e7bc7b035b9e10d8a538a9fadce06b983fb3e6fa55ac5f5ce",
                "sha256:f8559617b1fcf59a9aedba2c9838b5b6aa211ffedecabca412b92a1ff75aac1a",
                "sha256:fbb42a541b1093385a2d8c7eec94d26d30437d0e77c1d25dae1dcc46741a385e"
            ],
            "index": "pypi",
            "version": "==2.9.1"
        },
        "pycparser": {
            "hashes": [
                "sha256:2d475327684562c3a96cc71adf7dc8c4f0565175cf86b6d7a404ff4c771f15f0",
                "sha256:7582ad22678f0fcd81102833f60ef8d0e57288b6b5fb00323d101be910e35705"
            ],
            "markers": "python_version >= '2.7' and python_version not in '3.0, 3.1, 3.2, 3.3'",
            "version": "==2.20"
        },
        "python-dateutil": {
            "hashes": [
                "sha256:0123cacc1627ae19ddf3c27a5de5bd67ee4586fbdd6440d9748f8abb483d3e86",
                "sha256:961d03dc3453ebbc59dbdea9e4e11c5651520a876d0f4db161e8674aae935da9"
            ],
<<<<<<< HEAD
            "markers": "python_version >= '2.7' and python_version not in '3.0, 3.1, 3.2, 3.3'",
=======
            "markers": "python_version >= '2.7' and python_version not in '3.0, 3.1, 3.2'",
>>>>>>> 41fc5d9a
            "version": "==2.8.2"
        },
        "python-dotenv": {
            "hashes": [
                "sha256:dd8fe852847f4fbfadabf6183ddd4c824a9651f02d51714fa075c95561959c7d",
                "sha256:effaac3c1e58d89b3ccb4d04a40dc7ad6e0275fda25fd75ae9d323e2465e202d"
            ],
            "index": "pypi",
            "version": "==0.18.0"
        },
        "pytz": {
            "hashes": [
                "sha256:83a4a90894bf38e243cf052c8b58f381bfe9a7a483f6a9cab140bc7f702ac4da",
                "sha256:eb10ce3e7736052ed3623d49975ce333bcd712c7bb19a58b9e2089d4057d0798"
            ],
            "index": "pypi",
            "version": "==2021.1"
        },
        "requests": {
            "hashes": [
                "sha256:6c1246513ecd5ecd4528a0906f910e8f0f9c6b8ec72030dc9fd154dc1a6efd24",
                "sha256:b8aa58f8cf793ffd8782d3d8cb19e66ef36f7aba4353eec859e74678b01b07a7"
            ],
            "index": "pypi",
            "version": "==2.26.0"
        },
        "s3transfer": {
            "hashes": [
                "sha256:50ed823e1dc5868ad40c8dc92072f757aa0e653a192845c94a3b676f4a62da4c",
                "sha256:9c1dc369814391a6bda20ebbf4b70a0f34630592c9aa520856bf384916af2803"
            ],
            "markers": "python_version >= '3.6'",
            "version": "==0.5.0"
        },
        "sentry-sdk": {
            "extras": [
                "flask"
            ],
            "hashes": [
                "sha256:5210a712dd57d88d225c1fc3fe3a3626fee493637bcd54e204826cf04b8d769c",
                "sha256:6864dcb6f7dec692635e5518c2a5c80010adf673c70340817f1a1b713d65bb41"
            ],
            "index": "pypi",
            "version": "==1.3.0"
        },
        "six": {
            "hashes": [
                "sha256:1e61c37477a1626458e36f7b1d82aa5c9b094fa4802892072e49de9c60c4c926",
                "sha256:8abb2f1d86890a2dfb989f9a77cfcfd3e47c2a354b01111771326f8aa26e0254"
            ],
            "markers": "python_version >= '2.7' and python_version not in '3.0, 3.1, 3.2'",
            "version": "==1.16.0"
        },
        "sqlalchemy": {
            "hashes": [
                "sha256:07e9054f4df612beadd12ca8a5342246bffcad74a1fa8df1368d1f2bb07d8fc7",
                "sha256:0b7af10ecd1c3829ddf824e39129e026476af6a261388db4d26bf11525fd8d05",
                "sha256:20a5ecd03134c7ed2c05dfdf5bd96d84480afeebe3484e416f7d7ec8c92596ae",
                "sha256:2ad74f0a7ae8c4fa374d3be26cdf8c0897669ba3fd8bad4607710bc2fb7f132d",
                "sha256:340fb8eda79e5b116f761c953879c98c423eca82481d5cdad762beb108ee763e",
                "sha256:4c8dc1ca3330b716c48317b4d91911e00a54c0f2de486c9c25ec0c54ebf12b5f",
                "sha256:5042a7d43a8e0a8ffc8d2acacbd5fad1edf8336c376714632a5c61eff56ac06e",
                "sha256:538544799d537684e83e697298fd5078252ee68f23b44d8271f77647f225bca3",
                "sha256:53b17656bacdb3b194bc6cff1bd2e044879cf015ab5352c932173c2172a4b99d",
                "sha256:5dbcb3fd1d64d0835e383ea091037ca6aa70a43bd1cabb0c71c27796f2c5173f",
                "sha256:628120ce7ef7f31824929c244894ee22a98d706d8879fb5441e1c572e02ca2ae",
                "sha256:640fc3556a1022a781f3f07fd5dc9da842ef87f873139402d5d98d64d776360f",
                "sha256:6774f2001e6359b041b8af3b9bc7669afc6adce39438fae99bfacf4b03490d54",
                "sha256:6bc28702213988c96e394685ad4103a4e347305cf90569693bef8e3d12f233ae",
                "sha256:70b978fb1bbb629e9ce41235511d89ef9d694e3933b5a52dd6d0a4040b6c7830",
                "sha256:87cf4054632c20160592ca2917aec93bb83b12b3a39c865feab1ba44e0ed120d",
                "sha256:89dbe4a792f28fd21d3319d26ceea32a3132f1c5ae578ec513f77e4c2adb9b91",
                "sha256:8a98e38cb07b63459070c3a63abd5059f254d2ddec7afe77824e160f6b9e26c3",
                "sha256:8f77ad5628e82f76ace2ff9a5b10ee87688bda0867f3e269cab5ed8be7e4ccc5",
                "sha256:92c9f6dbe3b3d7059beea12e5601b0b37dd7a51f9bb29fbc98ab314e2a8ffdb7",
                "sha256:ba84fb12826e4db193d5fbfdcf475f85c07fdfb76b84b3fb1504905f540db7ab",
                "sha256:ba8fd99b546aacac74c97bb0676dd5270a1cd84c44fb67adc71d00ccabcb34a8",
                "sha256:bee8b2a399c6be1642d5cfcfb9d0d438fcacdd5188e0b16366fa15dbd49ec667",
                "sha256:cfa0c25e4c87517a679d97d0617ddaccb46337f558beac72e7d85c2f34365a35",
                "sha256:da11e254ab264f515b59d16f5d1ff24f5f02fbf0b9de2d2981e704176a75c03a",
                "sha256:dae7ab0c4d34d40895e92b71149bcd72a2f7c5971dc013d1c29393b6067448e3",
                "sha256:decb9caf3a5695a8a4ebe7153b8ef7dcc57f85dc16896e3a33d5cf3e629ac396",
                "sha256:e10be2b717979260db0f0fa6a531e6ddccf0d85cca11983b41d04049214fa0fc",
                "sha256:eb418ec022538b24d73260b694ddb5f3878d554614a4611decb433d8eee69acd",
                "sha256:ef998f03ee92e6c98acdfac464c145e0a9949301b6e83688d7194e746314fcba"
            ],
            "index": "pypi",
            "version": "==1.4.21"
        },
        "sqlalchemy-enum-tables": {
            "editable": true,
            "path": "./third-party/sqlalchemy-enum-tables"
        },
        "sqlalchemy-utils": {
            "hashes": [
                "sha256:a6aaee154f798be4e479af0ceffaa5034d35fcf6f40707c0947d21bde64e05e5",
                "sha256:b1bf67d904fed16b16ef1dc07f03e5e93a6b23899f920f6b41c09be45fbb85f2"
            ],
            "index": "pypi",
            "version": "==0.37.8"
        },
        "urllib3": {
            "hashes": [
                "sha256:39fb8672126159acb139a7718dd10806104dec1e2f0f6c88aab05d17df10c8d4",
                "sha256:f57b4c16c62fa2760b7e3d97c35b255512fb6b59a259730f36ba32ce9f8e342f"
            ],
            "markers": "python_version >= '2.7' and python_version not in '3.0, 3.1, 3.2, 3.3, 3.4' and python_version < '4'",
            "version": "==1.26.6"
        },
        "werkzeug": {
            "hashes": [
                "sha256:1de1db30d010ff1af14a009224ec49ab2329ad2cde454c8a708130642d579c42",
                "sha256:6c1ec500dcdba0baa27600f6a22f6333d8b662d22027ff9f6202e3367413caa8"
            ],
            "markers": "python_version >= '3.6'",
            "version": "==2.0.1"
        }
    },
    "develop": {
        "alembic": {
            "hashes": [
                "sha256:a21fedebb3fb8f6bbbba51a11114f08c78709377051384c9c5ead5705ee93a51",
                "sha256:e78be5b919f5bb184e3e0e2dd1ca986f2362e29a2bc933c446fe89f39dbe4e9c"
            ],
            "index": "pypi",
            "version": "==1.6.5"
        },
        "appdirs": {
            "hashes": [
                "sha256:7d5d0167b2b1ba821647616af46a749d1c653740dd0d2415100fe26e27afdf41",
                "sha256:a841dacd6b99318a741b166adb07e19ee71a274450e68237b4650ca1055ab128"
            ],
            "version": "==1.4.4"
        },
        "aspen": {
            "editable": true,
            "path": "."
        },
        "attrs": {
            "hashes": [
                "sha256:149e90d6d8ac20db7a955ad60cf0e6881a3f20d37096140088356da6c716b0b1",
                "sha256:ef6aaac3ca6cd92904cdd0d83f629a15f18053ec84e6432106f7a4d04ae4f5fb"
            ],
            "markers": "python_version >= '2.7' and python_version not in '3.0, 3.1, 3.2, 3.3, 3.4'",
            "version": "==21.2.0"
        },
        "auth0-python": {
            "hashes": [
                "sha256:4a5a709a5d460ddc406783fa567d9baebba94687e2387be6405dba97482d4c93",
                "sha256:ea4ca51b13fdb46b02e12f162c5dd7187751f0e477ee8f67c27b73fcbc607244"
            ],
            "index": "pypi",
            "version": "==3.16.2"
        },
        "backcall": {
            "hashes": [
                "sha256:5cbdbf27be5e7cfadb448baf0aa95508f91f2bbc6c6437cd9cd06e2a4c215e1e",
                "sha256:fbbce6a29f263178a1f7915c1940bde0ec2b2a967566fe1c65c1dfb7422bd255"
            ],
            "version": "==0.2.0"
        },
        "black": {
            "hashes": [
                "sha256:1c02557aa099101b9d21496f8a914e9ed2222ef70336404eeeac8edba836fbea"
            ],
            "index": "pypi",
            "version": "== 20.8b1"
        },
        "boto3": {
            "hashes": [
<<<<<<< HEAD
                "sha256:08b6dacbe7ebe57ae8acfb7106b2728d946ae1e0c3da270caee1deb79ccbd8af",
                "sha256:8716465313c50ad9e5c2ac1767642ca0ddf7d1729c3d5c884d82880c1a15a310"
            ],
            "index": "pypi",
            "version": "==1.17.112"
        },
        "botocore": {
            "hashes": [
                "sha256:6d51de0981a3ef19da9e6a3c73b5ab427e3c0c8b92200ebd38d087299683dd2b",
                "sha256:d0b9b70b6eb5b65bb7162da2aaf04b6b086b15cc7ea322ddc3ef2f5e07944dcf"
            ],
            "markers": "python_version >= '2.7' and python_version not in '3.0, 3.1, 3.2, 3.3, 3.4, 3.5'",
            "version": "==1.20.112"
=======
                "sha256:054e347824064b7cd77616f35596420eb4f6aca049ecc131a2aec23bcf4cf6ba",
                "sha256:22802b3b4806cafff41ed591e578f048789a8dd0deeff07d055cd6f59a7c6076"
            ],
            "index": "pypi",
            "version": "==1.18.0"
        },
        "botocore": {
            "hashes": [
                "sha256:0d46f0addc1d7930c42115a814e5e0c3399666f6d11c1e58d9ec726dfed02ada",
                "sha256:84ea51660c758416f75ac612374156f6423a1d1ade449d38944de6eb8493cca2"
            ],
            "markers": "python_version >= '3.6'",
            "version": "==1.21.0"
>>>>>>> 41fc5d9a
        },
        "certifi": {
            "hashes": [
                "sha256:2bbf76fd432960138b3ef6dda3dde0544f27cbf8546c458e60baf371917ba9ee",
                "sha256:50b1e4f8446b06f41be7dd6338db18e0990601dce795c2b1686458aa7e8fa7d8"
            ],
            "version": "==2021.5.30"
        },
        "cffi": {
            "hashes": [
                "sha256:06c54a68935738d206570b20da5ef2b6b6d92b38ef3ec45c5422c0ebaf338d4d",
                "sha256:0c0591bee64e438883b0c92a7bed78f6290d40bf02e54c5bf0978eaf36061771",
                "sha256:19ca0dbdeda3b2615421d54bef8985f72af6e0c47082a8d26122adac81a95872",
                "sha256:22b9c3c320171c108e903d61a3723b51e37aaa8c81255b5e7ce102775bd01e2c",
                "sha256:26bb2549b72708c833f5abe62b756176022a7b9a7f689b571e74c8478ead51dc",
                "sha256:33791e8a2dc2953f28b8d8d300dde42dd929ac28f974c4b4c6272cb2955cb762",
                "sha256:3c8d896becff2fa653dc4438b54a5a25a971d1f4110b32bd3068db3722c80202",
                "sha256:4373612d59c404baeb7cbd788a18b2b2a8331abcc84c3ba40051fcd18b17a4d5",
                "sha256:487d63e1454627c8e47dd230025780e91869cfba4c753a74fda196a1f6ad6548",
                "sha256:48916e459c54c4a70e52745639f1db524542140433599e13911b2f329834276a",
                "sha256:4922cd707b25e623b902c86188aca466d3620892db76c0bdd7b99a3d5e61d35f",
                "sha256:55af55e32ae468e9946f741a5d51f9896da6b9bf0bbdd326843fec05c730eb20",
                "sha256:57e555a9feb4a8460415f1aac331a2dc833b1115284f7ded7278b54afc5bd218",
                "sha256:5d4b68e216fc65e9fe4f524c177b54964af043dde734807586cf5435af84045c",
                "sha256:64fda793737bc4037521d4899be780534b9aea552eb673b9833b01f945904c2e",
                "sha256:6d6169cb3c6c2ad50db5b868db6491a790300ade1ed5d1da29289d73bbe40b56",
                "sha256:7bcac9a2b4fdbed2c16fa5681356d7121ecabf041f18d97ed5b8e0dd38a80224",
                "sha256:80b06212075346b5546b0417b9f2bf467fea3bfe7352f781ffc05a8ab24ba14a",
                "sha256:818014c754cd3dba7229c0f5884396264d51ffb87ec86e927ef0be140bfdb0d2",
                "sha256:8eb687582ed7cd8c4bdbff3df6c0da443eb89c3c72e6e5dcdd9c81729712791a",
                "sha256:99f27fefe34c37ba9875f224a8f36e31d744d8083e00f520f133cab79ad5e819",
                "sha256:9f3e33c28cd39d1b655ed1ba7247133b6f7fc16fa16887b120c0c670e35ce346",
                "sha256:a8661b2ce9694ca01c529bfa204dbb144b275a31685a075ce123f12331be790b",
                "sha256:a9da7010cec5a12193d1af9872a00888f396aba3dc79186604a09ea3ee7c029e",
                "sha256:aedb15f0a5a5949ecb129a82b72b19df97bbbca024081ed2ef88bd5c0a610534",
                "sha256:b315d709717a99f4b27b59b021e6207c64620790ca3e0bde636a6c7f14618abb",
                "sha256:ba6f2b3f452e150945d58f4badd92310449876c4c954836cfb1803bdd7b422f0",
                "sha256:c33d18eb6e6bc36f09d793c0dc58b0211fccc6ae5149b808da4a62660678b156",
                "sha256:c9a875ce9d7fe32887784274dd533c57909b7b1dcadcc128a2ac21331a9765dd",
                "sha256:c9e005e9bd57bc987764c32a1bee4364c44fdc11a3cc20a40b93b444984f2b87",
                "sha256:d2ad4d668a5c0645d281dcd17aff2be3212bc109b33814bbb15c4939f44181cc",
                "sha256:d950695ae4381ecd856bcaf2b1e866720e4ab9a1498cba61c602e56630ca7195",
                "sha256:e22dcb48709fc51a7b58a927391b23ab37eb3737a98ac4338e2448bef8559b33",
                "sha256:e8c6a99be100371dbb046880e7a282152aa5d6127ae01783e37662ef73850d8f",
                "sha256:e9dc245e3ac69c92ee4c167fbdd7428ec1956d4e754223124991ef29eb57a09d",
                "sha256:eb687a11f0a7a1839719edd80f41e459cc5366857ecbed383ff376c4e3cc6afd",
                "sha256:eb9e2a346c5238a30a746893f23a9535e700f8192a68c07c0258e7ece6ff3728",
                "sha256:ed38b924ce794e505647f7c331b22a693bee1538fdf46b0222c4717b42f744e7",
                "sha256:f0010c6f9d1a4011e429109fda55a225921e3206e7f62a0c22a35344bfd13cca",
                "sha256:f0c5d1acbfca6ebdd6b1e3eded8d261affb6ddcf2186205518f1428b8569bb99",
                "sha256:f10afb1004f102c7868ebfe91c28f4a712227fe4cb24974350ace1f90e1febbf",
                "sha256:f174135f5609428cc6e1b9090f9268f5c8935fddb1b25ccb8255a2d50de6789e",
                "sha256:f3ebe6e73c319340830a9b2825d32eb6d8475c1dac020b4f0aa774ee3b898d1c",
                "sha256:f627688813d0a4140153ff532537fbe4afea5a3dffce1f9deb7f91f848a832b5",
                "sha256:fd4305f86f53dfd8cd3522269ed7fc34856a8ee3709a5e28b2836b2db9d4cd69"
            ],
            "version": "==1.14.6"
        },
        "charset-normalizer": {
            "hashes": [
<<<<<<< HEAD
                "sha256:ad0da505736fc7e716a8da15bf19a985db21ac6415c26b34d2fafd3beb3d927e",
                "sha256:b68b38179052975093d71c1b5361bf64afd80484697c1f27056e50593e695ceb"
            ],
            "markers": "python_version >= '3'",
            "version": "==2.0.1"
=======
                "sha256:88fce3fa5b1a84fdcb3f603d889f723d1dd89b26059d0123ca435570e848d5e1",
                "sha256:c46c3ace2d744cfbdebceaa3c19ae691f53ae621b39fd7570f59d14fb7f2fd12"
            ],
            "markers": "python_version >= '3'",
            "version": "==2.0.3"
>>>>>>> 41fc5d9a
        },
        "click": {
            "hashes": [
                "sha256:d2b5255c7c6349bc1bd1e59e08cd12acbbd63ce649f2588755783aa94dfb6b1a",
                "sha256:dacca89f4bfadd5de3d7489b7c8a566eee0d3676333fbb50030263894c38c0dc"
            ],
            "index": "pypi",
            "version": "== 7.1.2"
        },
        "cryptography": {
            "hashes": [
                "sha256:0f1212a66329c80d68aeeb39b8a16d54ef57071bf22ff4e521657b27372e327d",
                "sha256:1e056c28420c072c5e3cb36e2b23ee55e260cb04eee08f702e0edfec3fb51959",
                "sha256:240f5c21aef0b73f40bb9f78d2caff73186700bf1bc6b94285699aff98cc16c6",
                "sha256:26965837447f9c82f1855e0bc8bc4fb910240b6e0d16a664bb722df3b5b06873",
                "sha256:37340614f8a5d2fb9aeea67fd159bfe4f5f4ed535b1090ce8ec428b2f15a11f2",
                "sha256:3d10de8116d25649631977cb37da6cbdd2d6fa0e0281d014a5b7d337255ca713",
                "sha256:3d8427734c781ea5f1b41d6589c293089704d4759e34597dce91014ac125aad1",
                "sha256:7ec5d3b029f5fa2b179325908b9cd93db28ab7b85bb6c1db56b10e0b54235177",
                "sha256:8e56e16617872b0957d1c9742a3f94b43533447fd78321514abbe7db216aa250",
                "sha256:de4e5f7f68220d92b7637fc99847475b59154b7a1b3868fb7385337af54ac9ca",
                "sha256:eb8cc2afe8b05acbd84a43905832ec78e7b3873fb124ca190f574dca7389a87d",
                "sha256:ee77aa129f481be46f8d92a1a7db57269a2f23052d5f2433b4621bb457081cc9"
            ],
            "markers": "python_version >= '3.6'",
            "version": "==3.4.7"
        },
        "decorator": {
            "hashes": [
                "sha256:6e5c199c16f7a9f0e3a61a4a54b3d27e7dad0dbdde92b944426cb20914376323",
                "sha256:72ecfba4320a893c53f9706bebb2d55c270c1e51a28789361aa93e4a21319ed5"
            ],
            "markers": "python_version >= '3.5'",
            "version": "==5.0.9"
        },
        "execnet": {
            "hashes": [
                "sha256:8f694f3ba9cc92cab508b152dcfe322153975c29bda272e2fd7f3f00f36e47c5",
                "sha256:a295f7cc774947aac58dde7fdc85f4aa00c42adf5d8f5468fc630c1acf30a142"
            ],
            "markers": "python_version >= '2.7' and python_version not in '3.0, 3.1, 3.2, 3.3, 3.4'",
            "version": "==1.9.0"
        },
        "flake8": {
            "hashes": [
                "sha256:07528381786f2a6237b061f6e96610a4167b226cb926e2aa2b6b1d78057c576b",
                "sha256:bf8fd333346d844f616e8d47905ef3a3384edae6b4e9beb0c5101e25e3110907"
            ],
            "index": "pypi",
            "version": "==3.9.2"
        },
        "greenlet": {
            "hashes": [
                "sha256:03f28a5ea20201e70ab70518d151116ce939b412961c33827519ce620957d44c",
                "sha256:06d7ac89e6094a0a8f8dc46aa61898e9e1aec79b0f8b47b2400dd51a44dbc832",
                "sha256:06ecb43b04480e6bafc45cb1b4b67c785e183ce12c079473359e04a709333b08",
                "sha256:096cb0217d1505826ba3d723e8981096f2622cde1eb91af9ed89a17c10aa1f3e",
                "sha256:0c557c809eeee215b87e8a7cbfb2d783fb5598a78342c29ade561440abae7d22",
                "sha256:0de64d419b1cb1bfd4ea544bedea4b535ef3ae1e150b0f2609da14bbf48a4a5f",
                "sha256:14927b15c953f8f2d2a8dffa224aa78d7759ef95284d4c39e1745cf36e8cdd2c",
                "sha256:16183fa53bc1a037c38d75fdc59d6208181fa28024a12a7f64bb0884434c91ea",
                "sha256:206295d270f702bc27dbdbd7651e8ebe42d319139e0d90217b2074309a200da8",
                "sha256:22002259e5b7828b05600a762579fa2f8b33373ad95a0ee57b4d6109d0e589ad",
                "sha256:2325123ff3a8ecc10ca76f062445efef13b6cf5a23389e2df3c02a4a527b89bc",
                "sha256:258f9612aba0d06785143ee1cbf2d7361801c95489c0bd10c69d163ec5254a16",
                "sha256:3096286a6072553b5dbd5efbefc22297e9d06a05ac14ba017233fedaed7584a8",
                "sha256:3d13da093d44dee7535b91049e44dd2b5540c2a0e15df168404d3dd2626e0ec5",
                "sha256:408071b64e52192869129a205e5b463abda36eff0cebb19d6e63369440e4dc99",
                "sha256:598bcfd841e0b1d88e32e6a5ea48348a2c726461b05ff057c1b8692be9443c6e",
                "sha256:5d928e2e3c3906e0a29b43dc26d9b3d6e36921eee276786c4e7ad9ff5665c78a",
                "sha256:5f75e7f237428755d00e7460239a2482fa7e3970db56c8935bd60da3f0733e56",
                "sha256:60848099b76467ef09b62b0f4512e7e6f0a2c977357a036de602b653667f5f4c",
                "sha256:6b1d08f2e7f2048d77343279c4d4faa7aef168b3e36039cba1917fffb781a8ed",
                "sha256:70bd1bb271e9429e2793902dfd194b653221904a07cbf207c3139e2672d17959",
                "sha256:76ed710b4e953fc31c663b079d317c18f40235ba2e3d55f70ff80794f7b57922",
                "sha256:7920e3eccd26b7f4c661b746002f5ec5f0928076bd738d38d894bb359ce51927",
                "sha256:7db68f15486d412b8e2cfcd584bf3b3a000911d25779d081cbbae76d71bd1a7e",
                "sha256:8833e27949ea32d27f7e96930fa29404dd4f2feb13cce483daf52e8842ec246a",
                "sha256:944fbdd540712d5377a8795c840a97ff71e7f3221d3fddc98769a15a87b36131",
                "sha256:9a6b035aa2c5fcf3dbbf0e3a8a5bc75286fc2d4e6f9cfa738788b433ec894919",
                "sha256:9bdcff4b9051fb1aa4bba4fceff6a5f770c6be436408efd99b76fc827f2a9319",
                "sha256:a9017ff5fc2522e45562882ff481128631bf35da444775bc2776ac5c61d8bcae",
                "sha256:aa4230234d02e6f32f189fd40b59d5a968fe77e80f59c9c933384fe8ba535535",
                "sha256:ad80bb338cf9f8129c049837a42a43451fc7c8b57ad56f8e6d32e7697b115505",
                "sha256:adb94a28225005890d4cf73648b5131e885c7b4b17bc762779f061844aabcc11",
                "sha256:b3090631fecdf7e983d183d0fad7ea72cfb12fa9212461a9b708ff7907ffff47",
                "sha256:b33b51ab057f8a20b497ffafdb1e79256db0c03ef4f5e3d52e7497200e11f821",
                "sha256:b97c9a144bbeec7039cca44df117efcbeed7209543f5695201cacf05ba3b5857",
                "sha256:be13a18cec649ebaab835dff269e914679ef329204704869f2f167b2c163a9da",
                "sha256:be9768e56f92d1d7cd94185bab5856f3c5589a50d221c166cc2ad5eb134bd1dc",
                "sha256:c1580087ab493c6b43e66f2bdd165d9e3c1e86ef83f6c2c44a29f2869d2c5bd5",
                "sha256:c35872b2916ab5a240d52a94314c963476c989814ba9b519bc842e5b61b464bb",
                "sha256:c70c7dd733a4c56838d1f1781e769081a25fade879510c5b5f0df76956abfa05",
                "sha256:c767458511a59f6f597bfb0032a1c82a52c29ae228c2c0a6865cfeaeaac4c5f5",
                "sha256:c87df8ae3f01ffb4483c796fe1b15232ce2b219f0b18126948616224d3f658ee",
                "sha256:ca1c4a569232c063615f9e70ff9a1e2fee8c66a6fb5caf0f5e8b21a396deec3e",
                "sha256:cc407b68e0a874e7ece60f6639df46309376882152345508be94da608cc0b831",
                "sha256:da862b8f7de577bc421323714f63276acb2f759ab8c5e33335509f0b89e06b8f",
                "sha256:dfe7eac0d253915116ed0cd160a15a88981a1d194c1ef151e862a5c7d2f853d3",
                "sha256:ed1377feed808c9c1139bdb6a61bcbf030c236dd288d6fca71ac26906ab03ba6",
                "sha256:f42ad188466d946f1b3afc0a9e1a266ac8926461ee0786c06baac6bd71f8a6f3",
                "sha256:f92731609d6625e1cc26ff5757db4d32b6b810d2a3363b0ff94ff573e5901f6f"
            ],
            "markers": "python_version >= '3'",
            "version": "==1.1.0"
        },
        "idna": {
            "hashes": [
                "sha256:14475042e284991034cb48e06f6851428fb14c4dc953acd9be9a5e95c7b6dd7a",
                "sha256:467fbad99067910785144ce333826c71fb0e63a425657295239737f7ecd125f3"
            ],
            "markers": "python_version >= '3'",
            "version": "==3.2"
        },
        "iniconfig": {
            "hashes": [
                "sha256:011e24c64b7f47f6ebd835bb12a743f2fbe9a26d4cecaa7f53bc4f35ee9da8b3",
                "sha256:bc3af051d7d14b2ee5ef9969666def0cd1a000e121eaea580d4a313df4b37f32"
            ],
            "version": "==1.1.1"
        },
        "ipython": {
            "hashes": [
                "sha256:54bbd1fe3882457aaf28ae060a5ccdef97f212a741754e420028d4ec5c2291dc",
                "sha256:aa21412f2b04ad1a652e30564fff6b4de04726ce875eab222c8430edc6db383a"
            ],
            "index": "pypi",
            "version": "==7.25.0"
        },
        "ipython-genutils": {
            "hashes": [
                "sha256:72dd37233799e619666c9f639a9da83c34013a73e8bbc79a7a6348d93c61fab8",
                "sha256:eb2e116e75ecef9d4d228fdc66af54269afa26ab4463042e33785b887c628ba8"
            ],
            "version": "==0.2.0"
        },
        "isort": {
            "hashes": [
                "sha256:eed17b53c3e7912425579853d078a0832820f023191561fcee9d7cae424e0813",
                "sha256:f65ce5bd4cbc6abdfbe29afc2f0245538ab358c14590912df638033f157d555e"
            ],
            "index": "pypi",
            "version": "==5.9.2"
        },
        "jedi": {
            "hashes": [
                "sha256:18456d83f65f400ab0c2d3319e48520420ef43b23a086fdc05dff34132f0fb93",
                "sha256:92550a404bad8afed881a137ec9a461fed49eca661414be45059329614ed0707"
            ],
            "markers": "python_version >= '3.6'",
            "version": "==0.18.0"
        },
        "jinja2": {
            "hashes": [
                "sha256:1f06f2da51e7b56b8f238affdd6b4e2c61e39598a378cc49345bc1bd42a978a4",
                "sha256:703f484b47a6af502e743c9122595cc812b0271f661722403114f71a79d0f5a4"
            ],
            "markers": "python_version >= '3.6'",
            "version": "==3.0.1"
        },
        "jmespath": {
            "hashes": [
                "sha256:b85d0567b8666149a93172712e68920734333c0ce7e89b78b3e987f71e5ed4f9",
                "sha256:cdf6525904cc597730141d61b36f2e4b8ecc257c420fa2f4549bac2c2d0cb72f"
            ],
            "markers": "python_version >= '2.6' and python_version not in '3.0, 3.1, 3.2'",
            "version": "==0.10.0"
        },
        "mako": {
            "hashes": [
                "sha256:17831f0b7087c313c0ffae2bcbbd3c1d5ba9eeac9c38f2eb7b50e8c99fe9d5ab",
                "sha256:aea166356da44b9b830c8023cd9b557fa856bd8b4035d6de771ca027dfc5cc6e"
            ],
            "markers": "python_version >= '2.7' and python_version not in '3.0, 3.1, 3.2, 3.3'",
            "version": "==1.1.4"
        },
        "markupsafe": {
            "hashes": [
                "sha256:01a9b8ea66f1658938f65b93a85ebe8bc016e6769611be228d797c9d998dd298",
                "sha256:023cb26ec21ece8dc3907c0e8320058b2e0cb3c55cf9564da612bc325bed5e64",
                "sha256:0446679737af14f45767963a1a9ef7620189912317d095f2d9ffa183a4d25d2b",
                "sha256:0717a7390a68be14b8c793ba258e075c6f4ca819f15edfc2a3a027c823718567",
                "sha256:0955295dd5eec6cb6cc2fe1698f4c6d84af2e92de33fbcac4111913cd100a6ff",
                "sha256:10f82115e21dc0dfec9ab5c0223652f7197feb168c940f3ef61563fc2d6beb74",
                "sha256:1d609f577dc6e1aa17d746f8bd3c31aa4d258f4070d61b2aa5c4166c1539de35",
                "sha256:2ef54abee730b502252bcdf31b10dacb0a416229b72c18b19e24a4509f273d26",
                "sha256:3c112550557578c26af18a1ccc9e090bfe03832ae994343cfdacd287db6a6ae7",
                "sha256:47ab1e7b91c098ab893b828deafa1203de86d0bc6ab587b160f78fe6c4011f75",
                "sha256:49e3ceeabbfb9d66c3aef5af3a60cc43b85c33df25ce03d0031a608b0a8b2e3f",
                "sha256:4efca8f86c54b22348a5467704e3fec767b2db12fc39c6d963168ab1d3fc9135",
                "sha256:53edb4da6925ad13c07b6d26c2a852bd81e364f95301c66e930ab2aef5b5ddd8",
                "sha256:594c67807fb16238b30c44bdf74f36c02cdf22d1c8cda91ef8a0ed8dabf5620a",
                "sha256:611d1ad9a4288cf3e3c16014564df047fe08410e628f89805e475368bd304914",
                "sha256:6557b31b5e2c9ddf0de32a691f2312a32f77cd7681d8af66c2692efdbef84c18",
                "sha256:693ce3f9e70a6cf7d2fb9e6c9d8b204b6b39897a2c4a1aa65728d5ac97dcc1d8",
                "sha256:6a7fae0dd14cf60ad5ff42baa2e95727c3d81ded453457771d02b7d2b3f9c0c2",
                "sha256:6c4ca60fa24e85fe25b912b01e62cb969d69a23a5d5867682dd3e80b5b02581d",
                "sha256:7d91275b0245b1da4d4cfa07e0faedd5b0812efc15b702576d103293e252af1b",
                "sha256:905fec760bd2fa1388bb5b489ee8ee5f7291d692638ea5f67982d968366bef9f",
                "sha256:97383d78eb34da7e1fa37dd273c20ad4320929af65d156e35a5e2d89566d9dfb",
                "sha256:984d76483eb32f1bcb536dc27e4ad56bba4baa70be32fa87152832cdd9db0833",
                "sha256:a30e67a65b53ea0a5e62fe23682cfe22712e01f453b95233b25502f7c61cb415",
                "sha256:ab3ef638ace319fa26553db0624c4699e31a28bb2a835c5faca8f8acf6a5a902",
                "sha256:b2f4bf27480f5e5e8ce285a8c8fd176c0b03e93dcc6646477d4630e83440c6a9",
                "sha256:b7f2d075102dc8c794cbde1947378051c4e5180d52d276987b8d28a3bd58c17d",
                "sha256:be98f628055368795d818ebf93da628541e10b75b41c559fdf36d104c5787066",
                "sha256:d7f9850398e85aba693bb640262d3611788b1f29a79f0c93c565694658f4071f",
                "sha256:f5653a225f31e113b152e56f154ccbe59eeb1c7487b39b9d9f9cdb58e6c79dc5",
                "sha256:f826e31d18b516f653fe296d967d700fddad5901ae07c622bb3705955e1faa94",
                "sha256:f8ba0e8349a38d3001fae7eadded3f6606f0da5d748ee53cc1dab1d6527b9509",
                "sha256:f9081981fe268bd86831e5c75f7de206ef275defcb82bc70740ae6dc507aee51",
                "sha256:fa130dd50c57d53368c9d59395cb5526eda596d3ffe36666cd81a44d56e48872"
            ],
            "markers": "python_version >= '3.6'",
            "version": "==2.0.1"
        },
        "matplotlib-inline": {
            "hashes": [
                "sha256:5cf1176f554abb4fa98cb362aa2b55c500147e4bdbb07e3fda359143e1da0811",
                "sha256:f41d5ff73c9f5385775d5c0bc13b424535c8402fe70ea8210f93e11f3683993e"
            ],
            "markers": "python_version >= '3.5'",
            "version": "==0.1.2"
        },
        "mccabe": {
            "hashes": [
                "sha256:ab8a6258860da4b6677da4bd2fe5dc2c659cff31b3ee4f7f5d64e79735b80d42",
                "sha256:dd8d182285a0fe56bace7f45b5e7d1a6ebcbf524e8f3bd87eb0f125271b8831f"
            ],
            "version": "==0.6.1"
        },
        "more-itertools": {
            "hashes": [
                "sha256:2cf89ec599962f2ddc4d568a05defc40e0a587fbc10d5989713638864c36be4d",
                "sha256:83f0308e05477c68f56ea3a888172c78ed5d5b3c282addb67508e7ba6c8f813a"
            ],
            "markers": "python_version >= '3.5'",
            "version": "==8.8.0"
        },
        "moto": {
            "extras": [
                "s3"
            ],
            "hashes": [
                "sha256:4a0b84975235ee902f3d5081dfbd6938c8d9544863ba19cff7ea8ef85ccd5df1",
                "sha256:ab4f094bf50885c7e593c9d0a27756eeb522c916d6f58c02437cb3654835f8dd"
            ],
            "index": "pypi",
            "version": "==2.1.0"
        },
        "mypy": {
            "hashes": [
                "sha256:088cd9c7904b4ad80bec811053272986611b84221835e079be5bcad029e79dd9",
                "sha256:0aadfb2d3935988ec3815952e44058a3100499f5be5b28c34ac9d79f002a4a9a",
                "sha256:119bed3832d961f3a880787bf621634ba042cb8dc850a7429f643508eeac97b9",
                "sha256:1a85e280d4d217150ce8cb1a6dddffd14e753a4e0c3cf90baabb32cefa41b59e",
                "sha256:3c4b8ca36877fc75339253721f69603a9c7fdb5d4d5a95a1a1b899d8b86a4de2",
                "sha256:3e382b29f8e0ccf19a2df2b29a167591245df90c0b5a2542249873b5c1d78212",
                "sha256:42c266ced41b65ed40a282c575705325fa7991af370036d3f134518336636f5b",
                "sha256:53fd2eb27a8ee2892614370896956af2ff61254c275aaee4c230ae771cadd885",
                "sha256:704098302473cb31a218f1775a873b376b30b4c18229421e9e9dc8916fd16150",
                "sha256:7df1ead20c81371ccd6091fa3e2878559b5c4d4caadaf1a484cf88d93ca06703",
                "sha256:866c41f28cee548475f146aa4d39a51cf3b6a84246969f3759cb3e9c742fc072",
                "sha256:a155d80ea6cee511a3694b108c4494a39f42de11ee4e61e72bc424c490e46457",
                "sha256:adaeee09bfde366d2c13fe6093a7df5df83c9a2ba98638c7d76b010694db760e",
                "sha256:b6fb13123aeef4a3abbcfd7e71773ff3ff1526a7d3dc538f3929a49b42be03f0",
                "sha256:b94e4b785e304a04ea0828759172a15add27088520dc7e49ceade7834275bedb",
                "sha256:c0df2d30ed496a08de5daed2a9ea807d07c21ae0ab23acf541ab88c24b26ab97",
                "sha256:c6c2602dffb74867498f86e6129fd52a2770c48b7cd3ece77ada4fa38f94eba8",
                "sha256:ceb6e0a6e27fb364fb3853389607cf7eb3a126ad335790fa1e14ed02fba50811",
                "sha256:d9dd839eb0dc1bbe866a288ba3c1afc33a202015d2ad83b31e875b5905a079b6",
                "sha256:e4dab234478e3bd3ce83bac4193b2ecd9cf94e720ddd95ce69840273bf44f6de",
                "sha256:ec4e0cd079db280b6bdabdc807047ff3e199f334050db5cbb91ba3e959a67504",
                "sha256:ecd2c3fe726758037234c93df7e98deb257fd15c24c9180dacf1ef829da5f921",
                "sha256:ef565033fa5a958e62796867b1df10c40263ea9ded87164d67572834e57a174d"
            ],
            "index": "pypi",
            "version": "==0.910"
        },
        "mypy-extensions": {
            "hashes": [
                "sha256:090fedd75945a69ae91ce1303b5824f428daf5a028d2f6ab8a299250a846f15d",
                "sha256:2d82818f5bb3e369420cb3c4060a7970edba416647068eb4c5343488a6c604a8"
            ],
            "version": "==0.4.3"
        },
        "packaging": {
            "hashes": [
                "sha256:7dc96269f53a4ccec5c0670940a4281106dd0bb343f47b7471f779df49c2fbe7",
                "sha256:c86254f9220d55e31cc94d69bade760f0847da8000def4dfe1c6b872fd14ff14"
            ],
            "markers": "python_version >= '3.6'",
            "version": "==21.0"
        },
        "parso": {
            "hashes": [
                "sha256:12b83492c6239ce32ff5eed6d3639d6a536170723c6f3f1506869f1ace413398",
                "sha256:a8c4922db71e4fdb90e0d0bc6e50f9b273d3397925e5e60a717e719201778d22"
            ],
            "markers": "python_version >= '3.6'",
            "version": "==0.8.2"
        },
        "pathspec": {
            "hashes": [
                "sha256:86379d6b86d75816baba717e64b1a3a3469deb93bb76d613c9ce79edc5cb68fd",
                "sha256:aa0cb481c4041bf52ffa7b0d8fa6cd3e88a2ca4879c533c9153882ee2556790d"
            ],
            "version": "==0.8.1"
        },
        "pexpect": {
            "hashes": [
                "sha256:0b48a55dcb3c05f3329815901ea4fc1537514d6ba867a152b581d69ae3710937",
                "sha256:fc65a43959d153d0114afe13997d439c22823a27cefceb5ff35c2178c6784c0c"
            ],
            "markers": "sys_platform != 'win32'",
            "version": "==4.8.0"
        },
        "pickleshare": {
            "hashes": [
                "sha256:87683d47965c1da65cdacaf31c8441d12b8044cdec9aca500cd78fc2c683afca",
                "sha256:9649af414d74d4df115d5d718f82acb59c9d418196b7b4290ed47a12ce62df56"
            ],
            "version": "==0.7.5"
        },
        "pluggy": {
            "hashes": [
                "sha256:15b2acde666561e1298d71b523007ed7364de07029219b604cf808bfa1c765b0",
                "sha256:966c145cd83c96502c3c3868f50408687b38434af77734af1e9ca461a4081d2d"
            ],
            "markers": "python_version >= '2.7' and python_version not in '3.0, 3.1, 3.2, 3.3'",
            "version": "==0.13.1"
        },
        "prompt-toolkit": {
            "hashes": [
                "sha256:08360ee3a3148bdb5163621709ee322ec34fc4375099afa4bbf751e9b7b7fa4f",
                "sha256:7089d8d2938043508aa9420ec18ce0922885304cddae87fb96eebca942299f88"
            ],
            "markers": "python_full_version >= '3.6.1'",
            "version": "==3.0.19"
        },
        "ptyprocess": {
            "hashes": [
                "sha256:4b41f3967fce3af57cc7e94b888626c18bf37a083e3651ca8feeb66d492fef35",
                "sha256:5c5d0a3b48ceee0b48485e0c26037c0acd7d29765ca3fbb5cb3831d347423220"
            ],
            "version": "==0.7.0"
        },
        "py": {
            "hashes": [
                "sha256:21b81bda15b66ef5e1a777a21c4dcd9c20ad3efd0b3f817e7a809035269e1bd3",
                "sha256:3b80836aa6d1feeaa108e046da6423ab8f6ceda6468545ae8d02d9d58d18818a"
            ],
            "markers": "python_version >= '2.7' and python_version not in '3.0, 3.1, 3.2, 3.3'",
            "version": "==1.10.0"
        },
        "pycodestyle": {
            "hashes": [
                "sha256:514f76d918fcc0b55c6680472f0a37970994e07bbb80725808c17089be302068",
                "sha256:c389c1d06bf7904078ca03399a4816f974a1d590090fecea0c63ec26ebaf1cef"
            ],
            "markers": "python_version >= '2.7' and python_version not in '3.0, 3.1, 3.2, 3.3'",
            "version": "==2.7.0"
        },
        "pycparser": {
            "hashes": [
                "sha256:2d475327684562c3a96cc71adf7dc8c4f0565175cf86b6d7a404ff4c771f15f0",
                "sha256:7582ad22678f0fcd81102833f60ef8d0e57288b6b5fb00323d101be910e35705"
            ],
            "markers": "python_version >= '2.7' and python_version not in '3.0, 3.1, 3.2, 3.3'",
            "version": "==2.20"
        },
        "pyflakes": {
            "hashes": [
                "sha256:7893783d01b8a89811dd72d7dfd4d84ff098e5eed95cfa8905b22bbffe52efc3",
                "sha256:f5bc8ecabc05bb9d291eb5203d6810b49040f6ff446a756326104746cc00c1db"
            ],
            "markers": "python_version >= '2.7' and python_version not in '3.0, 3.1, 3.2, 3.3'",
            "version": "==2.3.1"
        },
        "pygments": {
            "hashes": [
                "sha256:a18f47b506a429f6f4b9df81bb02beab9ca21d0a5fee38ed15aef65f0545519f",
                "sha256:d66e804411278594d764fc69ec36ec13d9ae9147193a1740cd34d272ca383b8e"
            ],
            "markers": "python_version >= '3.5'",
            "version": "==2.9.0"
        },
        "pyjwt": {
            "extras": [
                "crypto"
            ],
            "hashes": [
                "sha256:934d73fbba91b0483d3857d1aff50e96b2a892384ee2c17417ed3203f173fca1",
                "sha256:fba44e7898bbca160a2b2b501f492824fc8382485d3a6f11ba5d0c1937ce6130"
            ],
            "markers": "python_version >= '3.6'",
            "version": "==2.1.0"
        },
        "pyparsing": {
            "hashes": [
                "sha256:c203ec8783bf771a155b207279b9bccb8dea02d8f0c9e5f8ead507bc3246ecc1",
                "sha256:ef9d7589ef3c200abe66653d3f1ab1033c3c419ae9b9bdb1240a85b024efc88b"
            ],
            "markers": "python_version >= '2.6' and python_version not in '3.0, 3.1, 3.2'",
            "version": "==2.4.7"
        },
        "pytest": {
            "hashes": [
                "sha256:50bcad0a0b9c5a72c8e4e7c9855a3ad496ca6a881a3641b4260605450772c54b",
                "sha256:91ef2131a9bd6be8f76f1f08eac5c5317221d6ad1e143ae03894b862e8976890"
            ],
            "index": "pypi",
            "version": "==6.2.4"
        },
        "pytest-forked": {
            "hashes": [
                "sha256:6aa9ac7e00ad1a539c41bec6d21011332de671e938c7637378ec9710204e37ca",
                "sha256:dc4147784048e70ef5d437951728825a131b81714b398d5d52f17c7c144d8815"
            ],
            "markers": "python_version >= '2.7' and python_version not in '3.0, 3.1, 3.2, 3.3, 3.4'",
            "version": "==1.3.0"
        },
        "pytest-mock": {
            "hashes": [
                "sha256:30c2f2cc9759e76eee674b81ea28c9f0b94f8f0445a1b87762cadf774f0df7e3",
                "sha256:40217a058c52a63f1042f0784f62009e976ba824c418cced42e88d5f40ab0e62"
            ],
            "index": "pypi",
            "version": "==3.6.1"
        },
        "pytest-xdist": {
            "hashes": [
                "sha256:e8ecde2f85d88fbcadb7d28cb33da0fa29bca5cf7d5967fa89fc0e97e5299ea5",
                "sha256:ed3d7da961070fce2a01818b51f6888327fb88df4379edeb6b9d990e789d9c8d"
            ],
            "index": "pypi",
            "version": "==2.3.0"
        },
        "python-dateutil": {
            "hashes": [
                "sha256:0123cacc1627ae19ddf3c27a5de5bd67ee4586fbdd6440d9748f8abb483d3e86",
                "sha256:961d03dc3453ebbc59dbdea9e4e11c5651520a876d0f4db161e8674aae935da9"
            ],
<<<<<<< HEAD
            "markers": "python_version >= '2.7' and python_version not in '3.0, 3.1, 3.2, 3.3'",
=======
            "markers": "python_version >= '2.7' and python_version not in '3.0, 3.1, 3.2'",
>>>>>>> 41fc5d9a
            "version": "==2.8.2"
        },
        "python-editor": {
            "hashes": [
                "sha256:1bf6e860a8ad52a14c3ee1252d5dc25b2030618ed80c022598f00176adc8367d",
                "sha256:51fda6bcc5ddbbb7063b2af7509e43bd84bfc32a4ff71349ec7847713882327b",
                "sha256:5f98b069316ea1c2ed3f67e7f5df6c0d8f10b689964a4a811ff64f0106819ec8",
                "sha256:c3da2053dbab6b29c94e43c486ff67206eafbe7eb52dbec7390b5e2fb05aac77",
                "sha256:ea87e17f6ec459e780e4221f295411462e0d0810858e055fc514684350a2f522"
            ],
            "version": "==1.0.4"
        },
        "pytz": {
            "hashes": [
                "sha256:83a4a90894bf38e243cf052c8b58f381bfe9a7a483f6a9cab140bc7f702ac4da",
                "sha256:eb10ce3e7736052ed3623d49975ce333bcd712c7bb19a58b9e2089d4057d0798"
            ],
            "index": "pypi",
            "version": "==2021.1"
        },
        "pyyaml": {
            "hashes": [
                "sha256:08682f6b72c722394747bddaf0aa62277e02557c0fd1c42cb853016a38f8dedf",
                "sha256:0f5f5786c0e09baddcd8b4b45f20a7b5d61a7e7e99846e3c799b05c7c53fa696",
                "sha256:129def1b7c1bf22faffd67b8f3724645203b79d8f4cc81f674654d9902cb4393",
                "sha256:294db365efa064d00b8d1ef65d8ea2c3426ac366c0c4368d930bf1c5fb497f77",
                "sha256:3b2b1824fe7112845700f815ff6a489360226a5609b96ec2190a45e62a9fc922",
                "sha256:3bd0e463264cf257d1ffd2e40223b197271046d09dadf73a0fe82b9c1fc385a5",
                "sha256:4465124ef1b18d9ace298060f4eccc64b0850899ac4ac53294547536533800c8",
                "sha256:49d4cdd9065b9b6e206d0595fee27a96b5dd22618e7520c33204a4a3239d5b10",
                "sha256:4e0583d24c881e14342eaf4ec5fbc97f934b999a6828693a99157fde912540cc",
                "sha256:5accb17103e43963b80e6f837831f38d314a0495500067cb25afab2e8d7a4018",
                "sha256:607774cbba28732bfa802b54baa7484215f530991055bb562efbed5b2f20a45e",
                "sha256:6c78645d400265a062508ae399b60b8c167bf003db364ecb26dcab2bda048253",
                "sha256:72a01f726a9c7851ca9bfad6fd09ca4e090a023c00945ea05ba1638c09dc3347",
                "sha256:74c1485f7707cf707a7aef42ef6322b8f97921bd89be2ab6317fd782c2d53183",
                "sha256:895f61ef02e8fed38159bb70f7e100e00f471eae2bc838cd0f4ebb21e28f8541",
                "sha256:8c1be557ee92a20f184922c7b6424e8ab6691788e6d86137c5d93c1a6ec1b8fb",
                "sha256:bb4191dfc9306777bc594117aee052446b3fa88737cd13b7188d0e7aa8162185",
                "sha256:bfb51918d4ff3d77c1c856a9699f8492c612cde32fd3bcd344af9be34999bfdc",
                "sha256:c20cfa2d49991c8b4147af39859b167664f2ad4561704ee74c1de03318e898db",
                "sha256:cb333c16912324fd5f769fff6bc5de372e9e7a202247b48870bc251ed40239aa",
                "sha256:d2d9808ea7b4af864f35ea216be506ecec180628aced0704e34aca0b040ffe46",
                "sha256:d483ad4e639292c90170eb6f7783ad19490e7a8defb3e46f97dfe4bacae89122",
                "sha256:dd5de0646207f053eb0d6c74ae45ba98c3395a571a2891858e87df7c9b9bd51b",
                "sha256:e1d4970ea66be07ae37a3c2e48b5ec63f7ba6804bdddfdbd3cfd954d25a82e63",
                "sha256:e4fac90784481d221a8e4b1162afa7c47ed953be40d31ab4629ae917510051df",
                "sha256:fa5ae20527d8e831e8230cbffd9f8fe952815b2b7dae6ffec25318803a7528fc",
                "sha256:fd7f6999a8070df521b6384004ef42833b9bd62cfee11a09bda1079b4b704247",
                "sha256:fdc842473cd33f45ff6bce46aea678a54e3d21f1b61a7750ce3c498eedfe25d6",
                "sha256:fe69978f3f768926cfa37b867e3843918e012cf83f680806599ddce33c2c68b0"
            ],
            "version": "==5.4.1"
        },
        "regex": {
            "hashes": [
                "sha256:0eb2c6e0fcec5e0f1d3bcc1133556563222a2ffd2211945d7b1480c1b1a42a6f",
                "sha256:15dddb19823f5147e7517bb12635b3c82e6f2a3a6b696cc3e321522e8b9308ad",
                "sha256:173bc44ff95bc1e96398c38f3629d86fa72e539c79900283afa895694229fe6a",
                "sha256:1c78780bf46d620ff4fff40728f98b8afd8b8e35c3efd638c7df67be2d5cddbf",
                "sha256:2366fe0479ca0e9afa534174faa2beae87847d208d457d200183f28c74eaea59",
                "sha256:2bceeb491b38225b1fee4517107b8491ba54fba77cf22a12e996d96a3c55613d",
                "sha256:2ddeabc7652024803666ea09f32dd1ed40a0579b6fbb2a213eba590683025895",
                "sha256:2fe5e71e11a54e3355fa272137d521a40aace5d937d08b494bed4529964c19c4",
                "sha256:319eb2a8d0888fa6f1d9177705f341bc9455a2c8aca130016e52c7fe8d6c37a3",
                "sha256:3f5716923d3d0bfb27048242a6e0f14eecdb2e2a7fac47eda1d055288595f222",
                "sha256:422dec1e7cbb2efbbe50e3f1de36b82906def93ed48da12d1714cabcd993d7f0",
                "sha256:4c9c3155fe74269f61e27617529b7f09552fbb12e44b1189cebbdb24294e6e1c",
                "sha256:4f64fc59fd5b10557f6cd0937e1597af022ad9b27d454e182485f1db3008f417",
                "sha256:564a4c8a29435d1f2256ba247a0315325ea63335508ad8ed938a4f14c4116a5d",
                "sha256:59506c6e8bd9306cd8a41511e32d16d5d1194110b8cfe5a11d102d8b63cf945d",
                "sha256:598c0a79b4b851b922f504f9f39a863d83ebdfff787261a5ed061c21e67dd761",
                "sha256:59c00bb8dd8775473cbfb967925ad2c3ecc8886b3b2d0c90a8e2707e06c743f0",
                "sha256:6110bab7eab6566492618540c70edd4d2a18f40ca1d51d704f1d81c52d245026",
                "sha256:6afe6a627888c9a6cfbb603d1d017ce204cebd589d66e0703309b8048c3b0854",
                "sha256:791aa1b300e5b6e5d597c37c346fb4d66422178566bbb426dd87eaae475053fb",
                "sha256:8394e266005f2d8c6f0bc6780001f7afa3ef81a7a2111fa35058ded6fce79e4d",
                "sha256:875c355360d0f8d3d827e462b29ea7682bf52327d500a4f837e934e9e4656068",
                "sha256:89e5528803566af4df368df2d6f503c84fbfb8249e6631c7b025fe23e6bd0cde",
                "sha256:99d8ab206a5270c1002bfcf25c51bf329ca951e5a169f3b43214fdda1f0b5f0d",
                "sha256:9a854b916806c7e3b40e6616ac9e85d3cdb7649d9e6590653deb5b341a736cec",
                "sha256:b85ac458354165405c8a84725de7bbd07b00d9f72c31a60ffbf96bb38d3e25fa",
                "sha256:bc84fb254a875a9f66616ed4538542fb7965db6356f3df571d783f7c8d256edd",
                "sha256:c92831dac113a6e0ab28bc98f33781383fe294df1a2c3dfd1e850114da35fd5b",
                "sha256:cbe23b323988a04c3e5b0c387fe3f8f363bf06c0680daf775875d979e376bd26",
                "sha256:ccb3d2190476d00414aab36cca453e4596e8f70a206e2aa8db3d495a109153d2",
                "sha256:d8bbce0c96462dbceaa7ac4a7dfbbee92745b801b24bce10a98d2f2b1ea9432f",
                "sha256:db2b7df831c3187a37f3bb80ec095f249fa276dbe09abd3d35297fc250385694",
                "sha256:e586f448df2bbc37dfadccdb7ccd125c62b4348cb90c10840d695592aa1b29e0",
                "sha256:e5983c19d0beb6af88cb4d47afb92d96751fb3fa1784d8785b1cdf14c6519407",
                "sha256:e6a1e5ca97d411a461041d057348e578dc344ecd2add3555aedba3b408c9f874",
                "sha256:eaf58b9e30e0e546cdc3ac06cf9165a1ca5b3de8221e9df679416ca667972035",
                "sha256:ed693137a9187052fc46eedfafdcb74e09917166362af4cc4fddc3b31560e93d",
                "sha256:edd1a68f79b89b0c57339bce297ad5d5ffcc6ae7e1afdb10f1947706ed066c9c",
                "sha256:f080248b3e029d052bf74a897b9d74cfb7643537fbde97fe8225a6467fb559b5",
                "sha256:f9392a4555f3e4cb45310a65b403d86b589adc773898c25a39184b1ba4db8985",
                "sha256:f98dc35ab9a749276f1a4a38ab3e0e2ba1662ce710f6530f5b0a6656f1c32b58"
            ],
            "version": "==2021.7.6"
        },
        "requests": {
            "hashes": [
                "sha256:6c1246513ecd5ecd4528a0906f910e8f0f9c6b8ec72030dc9fd154dc1a6efd24",
                "sha256:b8aa58f8cf793ffd8782d3d8cb19e66ef36f7aba4353eec859e74678b01b07a7"
            ],
            "index": "pypi",
            "version": "==2.26.0"
        },
        "responses": {
            "hashes": [
                "sha256:18a5b88eb24143adbf2b4100f328a2f5bfa72fbdacf12d97d41f07c26c45553d",
                "sha256:b54067596f331786f5ed094ff21e8d79e6a1c68ef625180a7d34808d6f36c11b"
            ],
            "markers": "python_version >= '2.7' and python_version not in '3.0, 3.1, 3.2, 3.3, 3.4'",
            "version": "==0.13.3"
        },
        "s3transfer": {
            "hashes": [
                "sha256:50ed823e1dc5868ad40c8dc92072f757aa0e653a192845c94a3b676f4a62da4c",
                "sha256:9c1dc369814391a6bda20ebbf4b70a0f34630592c9aa520856bf384916af2803"
            ],
            "markers": "python_version >= '3.6'",
            "version": "==0.5.0"
        },
        "six": {
            "hashes": [
                "sha256:1e61c37477a1626458e36f7b1d82aa5c9b094fa4802892072e49de9c60c4c926",
                "sha256:8abb2f1d86890a2dfb989f9a77cfcfd3e47c2a354b01111771326f8aa26e0254"
            ],
            "markers": "python_version >= '2.7' and python_version not in '3.0, 3.1, 3.2'",
            "version": "==1.16.0"
        },
        "sqlalchemy": {
            "hashes": [
                "sha256:07e9054f4df612beadd12ca8a5342246bffcad74a1fa8df1368d1f2bb07d8fc7",
                "sha256:0b7af10ecd1c3829ddf824e39129e026476af6a261388db4d26bf11525fd8d05",
                "sha256:20a5ecd03134c7ed2c05dfdf5bd96d84480afeebe3484e416f7d7ec8c92596ae",
                "sha256:2ad74f0a7ae8c4fa374d3be26cdf8c0897669ba3fd8bad4607710bc2fb7f132d",
                "sha256:340fb8eda79e5b116f761c953879c98c423eca82481d5cdad762beb108ee763e",
                "sha256:4c8dc1ca3330b716c48317b4d91911e00a54c0f2de486c9c25ec0c54ebf12b5f",
                "sha256:5042a7d43a8e0a8ffc8d2acacbd5fad1edf8336c376714632a5c61eff56ac06e",
                "sha256:538544799d537684e83e697298fd5078252ee68f23b44d8271f77647f225bca3",
                "sha256:53b17656bacdb3b194bc6cff1bd2e044879cf015ab5352c932173c2172a4b99d",
                "sha256:5dbcb3fd1d64d0835e383ea091037ca6aa70a43bd1cabb0c71c27796f2c5173f",
                "sha256:628120ce7ef7f31824929c244894ee22a98d706d8879fb5441e1c572e02ca2ae",
                "sha256:640fc3556a1022a781f3f07fd5dc9da842ef87f873139402d5d98d64d776360f",
                "sha256:6774f2001e6359b041b8af3b9bc7669afc6adce39438fae99bfacf4b03490d54",
                "sha256:6bc28702213988c96e394685ad4103a4e347305cf90569693bef8e3d12f233ae",
                "sha256:70b978fb1bbb629e9ce41235511d89ef9d694e3933b5a52dd6d0a4040b6c7830",
                "sha256:87cf4054632c20160592ca2917aec93bb83b12b3a39c865feab1ba44e0ed120d",
                "sha256:89dbe4a792f28fd21d3319d26ceea32a3132f1c5ae578ec513f77e4c2adb9b91",
                "sha256:8a98e38cb07b63459070c3a63abd5059f254d2ddec7afe77824e160f6b9e26c3",
                "sha256:8f77ad5628e82f76ace2ff9a5b10ee87688bda0867f3e269cab5ed8be7e4ccc5",
                "sha256:92c9f6dbe3b3d7059beea12e5601b0b37dd7a51f9bb29fbc98ab314e2a8ffdb7",
                "sha256:ba84fb12826e4db193d5fbfdcf475f85c07fdfb76b84b3fb1504905f540db7ab",
                "sha256:ba8fd99b546aacac74c97bb0676dd5270a1cd84c44fb67adc71d00ccabcb34a8",
                "sha256:bee8b2a399c6be1642d5cfcfb9d0d438fcacdd5188e0b16366fa15dbd49ec667",
                "sha256:cfa0c25e4c87517a679d97d0617ddaccb46337f558beac72e7d85c2f34365a35",
                "sha256:da11e254ab264f515b59d16f5d1ff24f5f02fbf0b9de2d2981e704176a75c03a",
                "sha256:dae7ab0c4d34d40895e92b71149bcd72a2f7c5971dc013d1c29393b6067448e3",
                "sha256:decb9caf3a5695a8a4ebe7153b8ef7dcc57f85dc16896e3a33d5cf3e629ac396",
                "sha256:e10be2b717979260db0f0fa6a531e6ddccf0d85cca11983b41d04049214fa0fc",
                "sha256:eb418ec022538b24d73260b694ddb5f3878d554614a4611decb433d8eee69acd",
                "sha256:ef998f03ee92e6c98acdfac464c145e0a9949301b6e83688d7194e746314fcba"
            ],
            "index": "pypi",
            "version": "==1.4.21"
        },
        "sqlalchemy-stubs": {
            "hashes": [
                "sha256:5eec7aa110adf9b957b631799a72fef396b23ff99fe296df726645d01e312aa5",
                "sha256:c665d6dd4482ef642f01027fa06c3d5e91befabb219dc71fc2a09e7d7695f7ae"
            ],
            "index": "pypi",
            "version": "==0.4"
        },
        "toml": {
            "hashes": [
                "sha256:806143ae5bfb6a3c6e736a764057db0e6a0e05e338b5630894a5f779cabb4f9b",
                "sha256:b3bda1d108d5dd99f4a20d24d9c348e91c4db7ab1b749200bded2f839ccbe68f"
            ],
            "markers": "python_version >= '2.6' and python_version not in '3.0, 3.1, 3.2'",
            "version": "==0.10.2"
        },
        "tqdm": {
            "hashes": [
                "sha256:5aa445ea0ad8b16d82b15ab342de6b195a722d75fc1ef9934a46bba6feafbc64",
                "sha256:8bb94db0d4468fea27d004a0f1d1c02da3cdedc00fe491c0de986b76a04d6b0a"
            ],
            "index": "pypi",
            "version": "==4.61.2"
        },
        "traitlets": {
            "hashes": [
                "sha256:178f4ce988f69189f7e523337a3e11d91c786ded9360174a3d9ca83e79bc5396",
                "sha256:69ff3f9d5351f31a7ad80443c2674b7099df13cc41fc5fa6e2f6d3b0330b0426"
            ],
            "markers": "python_version >= '3.7'",
            "version": "==5.0.5"
        },
        "typed-ast": {
            "hashes": [
                "sha256:01ae5f73431d21eead5015997ab41afa53aa1fbe252f9da060be5dad2c730ace",
                "sha256:067a74454df670dcaa4e59349a2e5c81e567d8d65458d480a5b3dfecec08c5ff",
                "sha256:0fb71b8c643187d7492c1f8352f2c15b4c4af3f6338f21681d3681b3dc31a266",
                "sha256:1b3ead4a96c9101bef08f9f7d1217c096f31667617b58de957f690c92378b528",
                "sha256:2068531575a125b87a41802130fa7e29f26c09a2833fea68d9a40cf33902eba6",
                "sha256:209596a4ec71d990d71d5e0d312ac935d86930e6eecff6ccc7007fe54d703808",
                "sha256:2c726c276d09fc5c414693a2de063f521052d9ea7c240ce553316f70656c84d4",
                "sha256:398e44cd480f4d2b7ee8d98385ca104e35c81525dd98c519acff1b79bdaac363",
                "sha256:52b1eb8c83f178ab787f3a4283f68258525f8d70f778a2f6dd54d3b5e5fb4341",
                "sha256:5feca99c17af94057417d744607b82dd0a664fd5e4ca98061480fd8b14b18d04",
                "sha256:7538e495704e2ccda9b234b82423a4038f324f3a10c43bc088a1636180f11a41",
                "sha256:760ad187b1041a154f0e4d0f6aae3e40fdb51d6de16e5c99aedadd9246450e9e",
                "sha256:777a26c84bea6cd934422ac2e3b78863a37017618b6e5c08f92ef69853e765d3",
                "sha256:95431a26309a21874005845c21118c83991c63ea800dd44843e42a916aec5899",
                "sha256:9ad2c92ec681e02baf81fdfa056fe0d818645efa9af1f1cd5fd6f1bd2bdfd805",
                "sha256:9c6d1a54552b5330bc657b7ef0eae25d00ba7ffe85d9ea8ae6540d2197a3788c",
                "sha256:aee0c1256be6c07bd3e1263ff920c325b59849dc95392a05f258bb9b259cf39c",
                "sha256:af3d4a73793725138d6b334d9d247ce7e5f084d96284ed23f22ee626a7b88e39",
                "sha256:b36b4f3920103a25e1d5d024d155c504080959582b928e91cb608a65c3a49e1a",
                "sha256:b9574c6f03f685070d859e75c7f9eeca02d6933273b5e69572e5ff9d5e3931c3",
                "sha256:bff6ad71c81b3bba8fa35f0f1921fb24ff4476235a6e94a26ada2e54370e6da7",
                "sha256:c190f0899e9f9f8b6b7863debfb739abcb21a5c054f911ca3596d12b8a4c4c7f",
                "sha256:c907f561b1e83e93fad565bac5ba9c22d96a54e7ea0267c708bffe863cbe4075",
                "sha256:cae53c389825d3b46fb37538441f75d6aecc4174f615d048321b716df2757fb0",
                "sha256:dd4a21253f42b8d2b48410cb31fe501d32f8b9fbeb1f55063ad102fe9c425e40",
                "sha256:dde816ca9dac1d9c01dd504ea5967821606f02e510438120091b84e852367428",
                "sha256:f2362f3cb0f3172c42938946dbc5b7843c2a28aec307c49100c8b38764eb6927",
                "sha256:f328adcfebed9f11301eaedfa48e15bdece9b519fb27e6a8c01aa52a17ec31b3",
                "sha256:f8afcf15cc511ada719a88e013cec87c11aff7b91f019295eb4530f96fe5ef2f",
                "sha256:fb1bbeac803adea29cedd70781399c99138358c26d05fcbd23c13016b7f5ec65"
            ],
            "version": "==1.4.3"
        },
        "types-pytz": {
            "hashes": [
                "sha256:addfa2a1a27b324b6beb422faa4737962532bbab3793481d5bdebbffb8f9f243",
                "sha256:ec9555397f91518b2cf028ed837a69e388763c6a5e58abffaf37732f9c581a46"
            ],
            "index": "pypi",
            "version": "==2021.1.0"
        },
        "types-requests": {
            "hashes": [
                "sha256:ee0d0c507210141b7d5b8639cc43eaa726084178775db2a5fb06fbf85c185808",
                "sha256:fa5c1e5e832ff6193507d8da7e1159281383908ee193a2f4b37bc08140b51844"
            ],
            "index": "pypi",
            "version": "==2.25.0"
        },
        "typing-extensions": {
            "hashes": [
                "sha256:0ac0f89795dd19de6b97debb0c6af1c70987fd80a2d62d1958f7e56fcc31b497",
                "sha256:50b6f157849174217d0656f99dc82fe932884fb250826c18350e159ec6cdf342",
                "sha256:779383f6086d90c99ae41cf0ff39aac8a7937a9283ce0a414e5dd782f4c94a84"
            ],
            "index": "pypi",
            "version": "==3.10.0.0"
        },
        "urllib3": {
            "hashes": [
                "sha256:39fb8672126159acb139a7718dd10806104dec1e2f0f6c88aab05d17df10c8d4",
                "sha256:f57b4c16c62fa2760b7e3d97c35b255512fb6b59a259730f36ba32ce9f8e342f"
            ],
            "markers": "python_version >= '2.7' and python_version not in '3.0, 3.1, 3.2, 3.3, 3.4' and python_version < '4'",
            "version": "==1.26.6"
        },
        "wcwidth": {
            "hashes": [
                "sha256:beb4802a9cebb9144e99086eff703a642a13d6a0052920003a230f3294bbe784",
                "sha256:c4d647b99872929fdb7bdcaa4fbe7f01413ed3d98077df798530e5b04f116c83"
            ],
            "version": "==0.2.5"
        },
        "werkzeug": {
            "hashes": [
                "sha256:1de1db30d010ff1af14a009224ec49ab2329ad2cde454c8a708130642d579c42",
                "sha256:6c1ec500dcdba0baa27600f6a22f6333d8b662d22027ff9f6202e3367413caa8"
            ],
            "markers": "python_version >= '3.6'",
            "version": "==2.0.1"
        },
        "xmltodict": {
            "hashes": [
                "sha256:50d8c638ed7ecb88d90561beedbf720c9b4e851a9fa6c47ebd64e99d166d8a21",
                "sha256:8bbcb45cc982f48b2ca8fe7e7827c5d792f217ecf1792626f808bf41c3b86051"
            ],
            "version": "==0.12.0"
        }
    }
}<|MERGE_RESOLUTION|>--- conflicted
+++ resolved
@@ -1,11 +1,7 @@
 {
     "_meta": {
         "hash": {
-<<<<<<< HEAD
-            "sha256": "0c8f668f952358fd4822dce58e3d75333ad8f1c921a0a300f45d71d26a8f465d"
-=======
             "sha256": "4ad3c2a160e6791b9527ab7a35ba9912ccd036ef785846546ad2c0659e0593ef"
->>>>>>> 41fc5d9a
         },
         "pipfile-spec": 6,
         "requires": {
@@ -28,29 +24,8 @@
             "index": "pypi",
             "version": "==0.15.4"
         },
-        "blinker": {
-            "hashes": [
-                "sha256:471aee25f3992bd325afa3772f1063dbdbbca947a041b8b89466dc00d606f8b6"
-            ],
-            "version": "==1.4"
-        },
         "boto3": {
             "hashes": [
-<<<<<<< HEAD
-                "sha256:08b6dacbe7ebe57ae8acfb7106b2728d946ae1e0c3da270caee1deb79ccbd8af",
-                "sha256:8716465313c50ad9e5c2ac1767642ca0ddf7d1729c3d5c884d82880c1a15a310"
-            ],
-            "index": "pypi",
-            "version": "==1.17.112"
-        },
-        "botocore": {
-            "hashes": [
-                "sha256:6d51de0981a3ef19da9e6a3c73b5ab427e3c0c8b92200ebd38d087299683dd2b",
-                "sha256:d0b9b70b6eb5b65bb7162da2aaf04b6b086b15cc7ea322ddc3ef2f5e07944dcf"
-            ],
-            "markers": "python_version >= '2.7' and python_version not in '3.0, 3.1, 3.2, 3.3, 3.4, 3.5'",
-            "version": "==1.20.112"
-=======
                 "sha256:054e347824064b7cd77616f35596420eb4f6aca049ecc131a2aec23bcf4cf6ba",
                 "sha256:22802b3b4806cafff41ed591e578f048789a8dd0deeff07d055cd6f59a7c6076"
             ],
@@ -64,7 +39,6 @@
             ],
             "markers": "python_version >= '3.6'",
             "version": "==1.21.0"
->>>>>>> 41fc5d9a
         },
         "certifi": {
             "hashes": [
@@ -125,19 +99,11 @@
         },
         "charset-normalizer": {
             "hashes": [
-<<<<<<< HEAD
-                "sha256:ad0da505736fc7e716a8da15bf19a985db21ac6415c26b34d2fafd3beb3d927e",
-                "sha256:b68b38179052975093d71c1b5361bf64afd80484697c1f27056e50593e695ceb"
-            ],
-            "markers": "python_version >= '3'",
-            "version": "==2.0.1"
-=======
                 "sha256:88fce3fa5b1a84fdcb3f603d889f723d1dd89b26059d0123ca435570e848d5e1",
                 "sha256:c46c3ace2d744cfbdebceaa3c19ae691f53ae621b39fd7570f59d14fb7f2fd12"
             ],
             "markers": "python_version >= '3'",
             "version": "==2.0.3"
->>>>>>> 41fc5d9a
         },
         "click": {
             "hashes": [
@@ -356,11 +322,7 @@
                 "sha256:0123cacc1627ae19ddf3c27a5de5bd67ee4586fbdd6440d9748f8abb483d3e86",
                 "sha256:961d03dc3453ebbc59dbdea9e4e11c5651520a876d0f4db161e8674aae935da9"
             ],
-<<<<<<< HEAD
-            "markers": "python_version >= '2.7' and python_version not in '3.0, 3.1, 3.2, 3.3'",
-=======
             "markers": "python_version >= '2.7' and python_version not in '3.0, 3.1, 3.2'",
->>>>>>> 41fc5d9a
             "version": "==2.8.2"
         },
         "python-dotenv": {
@@ -396,9 +358,6 @@
             "version": "==0.5.0"
         },
         "sentry-sdk": {
-            "extras": [
-                "flask"
-            ],
             "hashes": [
                 "sha256:5210a712dd57d88d225c1fc3fe3a3626fee493637bcd54e204826cf04b8d769c",
                 "sha256:6864dcb6f7dec692635e5518c2a5c80010adf673c70340817f1a1b713d65bb41"
@@ -531,21 +490,6 @@
         },
         "boto3": {
             "hashes": [
-<<<<<<< HEAD
-                "sha256:08b6dacbe7ebe57ae8acfb7106b2728d946ae1e0c3da270caee1deb79ccbd8af",
-                "sha256:8716465313c50ad9e5c2ac1767642ca0ddf7d1729c3d5c884d82880c1a15a310"
-            ],
-            "index": "pypi",
-            "version": "==1.17.112"
-        },
-        "botocore": {
-            "hashes": [
-                "sha256:6d51de0981a3ef19da9e6a3c73b5ab427e3c0c8b92200ebd38d087299683dd2b",
-                "sha256:d0b9b70b6eb5b65bb7162da2aaf04b6b086b15cc7ea322ddc3ef2f5e07944dcf"
-            ],
-            "markers": "python_version >= '2.7' and python_version not in '3.0, 3.1, 3.2, 3.3, 3.4, 3.5'",
-            "version": "==1.20.112"
-=======
                 "sha256:054e347824064b7cd77616f35596420eb4f6aca049ecc131a2aec23bcf4cf6ba",
                 "sha256:22802b3b4806cafff41ed591e578f048789a8dd0deeff07d055cd6f59a7c6076"
             ],
@@ -559,7 +503,6 @@
             ],
             "markers": "python_version >= '3.6'",
             "version": "==1.21.0"
->>>>>>> 41fc5d9a
         },
         "certifi": {
             "hashes": [
@@ -620,19 +563,11 @@
         },
         "charset-normalizer": {
             "hashes": [
-<<<<<<< HEAD
-                "sha256:ad0da505736fc7e716a8da15bf19a985db21ac6415c26b34d2fafd3beb3d927e",
-                "sha256:b68b38179052975093d71c1b5361bf64afd80484697c1f27056e50593e695ceb"
-            ],
-            "markers": "python_version >= '3'",
-            "version": "==2.0.1"
-=======
                 "sha256:88fce3fa5b1a84fdcb3f603d889f723d1dd89b26059d0123ca435570e848d5e1",
                 "sha256:c46c3ace2d744cfbdebceaa3c19ae691f53ae621b39fd7570f59d14fb7f2fd12"
             ],
             "markers": "python_version >= '3'",
             "version": "==2.0.3"
->>>>>>> 41fc5d9a
         },
         "click": {
             "hashes": [
@@ -1076,11 +1011,7 @@
                 "sha256:0123cacc1627ae19ddf3c27a5de5bd67ee4586fbdd6440d9748f8abb483d3e86",
                 "sha256:961d03dc3453ebbc59dbdea9e4e11c5651520a876d0f4db161e8674aae935da9"
             ],
-<<<<<<< HEAD
-            "markers": "python_version >= '2.7' and python_version not in '3.0, 3.1, 3.2, 3.3'",
-=======
             "markers": "python_version >= '2.7' and python_version not in '3.0, 3.1, 3.2'",
->>>>>>> 41fc5d9a
             "version": "==2.8.2"
         },
         "python-editor": {
