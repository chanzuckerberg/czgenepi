--- conflicted
+++ resolved
@@ -35,12 +35,8 @@
         sequence = [item for item in "ATGCATGCATGCATGCATGC"]
         random.shuffle(sequence)
         pathogen_genome: UploadedPathogenGenome = uploaded_pathogen_genome_factory(
-<<<<<<< HEAD
-            sample, sequence="".join(sequence)
-=======
             sample,
             sequence="".join(sequence),
->>>>>>> 08f1adbb
         )
         session.add(pathogen_genome)
         pathogen_genomes.append(pathogen_genome)
