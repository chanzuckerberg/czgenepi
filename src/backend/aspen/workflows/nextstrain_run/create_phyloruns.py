--- conflicted
+++ resolved
@@ -20,11 +20,8 @@
     Group,
     Pathogen,
     PhyloRun,
-<<<<<<< HEAD
     PublicRepository,
-=======
     Sample,
->>>>>>> eeeff8b0
     TreeType,
     User,
     Workflow,
