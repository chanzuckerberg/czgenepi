--- conflicted
+++ resolved
@@ -163,13 +163,8 @@
 
     max_date = dateparser.parse("10 days ago").strftime("%Y-%m-%d")
     # Order does not matter for lineages, just verify matched sets.
-<<<<<<< HEAD
-    assert subsampling_scheme["group"]["min-date"] == "2021-04-30"
-    assert subsampling_scheme["group"]["max-date"] == f"{max_date}"
-=======
     assert subsampling_scheme["group"]["min_date"] == "2021-04-30"
     assert subsampling_scheme["group"]["max_date"] == f"{max_date}"
->>>>>>> fcdc1ae9
     assert subsampling_scheme["group"]["subsample-max-sequences"] == 500
     filter_pango_lineages = "['" + "', '".join(query["filter_pango_lineages"]) + "']"
     assert (
