--- conflicted
+++ resolved
@@ -1,13 +1,13 @@
+import datetime
+import arrow
+
+import click
+import uuid
 import csv
-import datetime
 import io
-import uuid
-
-import arrow
-import click
-from sqlalchemy.dialects.postgresql import insert
 
 from aspen.config.config import Config
+from sqlalchemy.dialects.postgresql import insert
 from aspen.database.connection import (
     get_db_uri,
     init_db,
@@ -26,14 +26,7 @@
     data = csv.DictReader(metadata_fh, delimiter="\t")
 
     interface: SqlAlchemyInterface = init_db(get_db_uri(Config()))
-    fields_to_import = [
-        "strain",
-        "pango_lineage",
-        "GISAID_clade",
-        "region",
-        "division",
-        "location",
-    ]
+    fields_to_import = ["strain", "pango_lineage", "GISAID_clade", "region", "division", "location"]
     num_rows = 0
     with session_scope(interface) as session:
         session.autoflush = True
@@ -41,27 +34,22 @@
             num_rows += 1
             # add this row to the db
             strain = row["strain"]
-            metadata_fields = {field.lower(): row[field] for field in fields_to_import}
+            metadata_fields = { field.lower(): row[field] for field in fields_to_import }
             metadata_fields["import_id"] = import_id
-<<<<<<< HEAD
-            metadata_fields["date"] = arrow.get(row["date"]).datetime
-=======
             try:
                 metadata_fields["date"] = arrow.get(row['date']).datetime
             except arrow.parser.ParserError:
                 metadata_fields["date"] = None  # Date isn't parseable
->>>>>>> d385fa82
             upsert_statement = insert(GisaidMetadata, bind=session).values(
                 **metadata_fields
             )
             upsert_statement = upsert_statement.on_conflict_do_update(
-                index_elements=["strain"], set_=metadata_fields
+                index_elements=['strain'],
+                set_=metadata_fields
             )
             session.execute(upsert_statement)
         # Delete any rows that weren't part of the latest import.
-        session.query(GisaidMetadata).filter(
-            GisaidMetadata.import_id != import_id
-        ).delete()
+        session.query(GisaidMetadata).filter(GisaidMetadata.import_id != import_id).delete()
         session.commit()
 
         print(f"Successfully imported {num_rows}")
