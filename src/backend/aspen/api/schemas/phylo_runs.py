import datetime
import re
from typing import Dict, List, Union

from pydantic import constr, Field, root_validator, StrictStr, validator

from aspen.api.schemas.base import BaseRequest, BaseResponse
from aspen.database.models import TreeType

# What kinds of ondemand nextstrain builds do we support?
PHYLO_TREE_TYPES = {
    TreeType.NON_CONTEXTUALIZED.value: "non_contextualized.yaml",
    TreeType.TARGETED.value: "targeted.yaml",
}


class PhyloRunRequest(BaseRequest):
    # mypy + pydantic is a work in progress: https://github.com/samuelcolvin/pydantic/issues/156
    name: constr(min_length=1, max_length=128, strict=True)  # type: ignore
    samples: List[StrictStr]
    tree_type: StrictStr

    @validator("tree_type")
    def tree_type_must_be_supported(cls, value):
        uppercase_tree_type = value.upper()
        assert PHYLO_TREE_TYPES.get(uppercase_tree_type)
        return uppercase_tree_type


class GroupResponse(BaseResponse):
    class Config:
        orm_mode = True

    id: int
    name: StrictStr
    location: StrictStr


<<<<<<< HEAD
class UserResponse(BaseResponse):
=======
class UserResponseSchema(BaseResponse):
>>>>>>> bb3971f7
    id: int
    name: str


<<<<<<< HEAD
class TreeResponse(BaseResponse):
    # A root validator gets us access to all fields in a model, so if
    # we need to generate a field as a composite of other fields, this
    # is how we do it.
    @root_validator(pre=False)
    def _set_fields(cls, values: dict) -> dict:
        if values["name"]:
            return values

        # Generate a nice tree name if one doesn't exist
        json_filename = values["s3_key"].split("/")[-1]
        basename = re.sub(r".json", "", json_filename)
        title_case = basename.replace("_", " ").title()
        if "Ancestors" in title_case:
            title_case = title_case.replace("Ancestors", "Contextual")
        if " Public" in title_case:
            title_case = title_case.replace(" Public", "")
        if " Private" in title_case:
            title_case = title_case.replace(" Private", "")
        values["name"] = title_case

        # TODO, we need to include this field in the response model so we can interact
        # with it in this method, but ideally we don't want to return it at all.
        values["s3_key"] = None

        return values

    id: int
    name: Union[None, str] = None
    s3_key: Union[None, str] = None


class PhyloRunResponse(BaseResponse):
=======
class PhyloRunResponseSchema(BaseResponse):
>>>>>>> bb3971f7
    class Config:
        orm_mode = True
        allow_population_by_field_name = True

    # Return the first phylo tree output. We only expect one, and for this to
    # work right, this *depends on our query filtering out other output types!*
    @validator("outputs", pre=True)
    def resolve_tree(cls, v):
        for output in v:
            return output

    # Workarounds for our SQLAlchemy enums
    @validator("tree_type", "workflow_status", pre=True)
    def resolve_enums(cls, v):
        return v.value

    @root_validator(pre=False)
    def _set_fields(cls, values: dict) -> dict:
        if values["name"]:
            return values

        # Generate a nice tree name if one doesn't exist
        # template_args should be transparently deserialized into a python dict.
        # but if something is wrong with the data in the column (i.e. the json is
        # double escaped), it will be a string instead.
        location = values["group"].location
        if values["outputs"]:
            values["name"] = values["outputs"].name
            return values

        if isinstance(values["template_args"], Dict):
            template_args = values["template_args"]
            location = template_args.get("location", location)
        values[
            "name"
        ] = f"{location} Tree {values['start_datetime'].strftime('%Y-%m-%d')}"
        return values

    id: int
    start_datetime: datetime.datetime
    end_datetime: Union[datetime.datetime, None] = None
<<<<<<< HEAD
    workflow_status: str
    template_args: Dict
    name: Union[str, None]
    group: GroupResponse
    template_file_path: Union[None, StrictStr]
    tree_type: Union[None, str]
    user: Union[UserResponse, None] = None

    # This lets us remap phlo_run.outputs to phylo_run.phylo_tree using the validator above
    outputs: Union[TreeResponse, None] = Field(alias="phylo_tree")
=======
    workflow_status: WorkflowStatusType  # TODO maybe we can keep SqlAlchemy out of this
    group: GroupResponseSchema
    template_file_path: StrictStr
    template_args: dict
    user: Union[UserResponseSchema, None] = None
>>>>>>> bb3971f7


class PhyloRunDeleteResponse(BaseResponse):
    id: int


class PhyloRunsListResponse(BaseResponse):
    phylo_runs: List[PhyloRunResponse]<|MERGE_RESOLUTION|>--- conflicted
+++ resolved
@@ -36,16 +36,11 @@
     location: StrictStr
 
 
-<<<<<<< HEAD
 class UserResponse(BaseResponse):
-=======
-class UserResponseSchema(BaseResponse):
->>>>>>> bb3971f7
     id: int
     name: str
 
 
-<<<<<<< HEAD
 class TreeResponse(BaseResponse):
     # A root validator gets us access to all fields in a model, so if
     # we need to generate a field as a composite of other fields, this
@@ -79,9 +74,6 @@
 
 
 class PhyloRunResponse(BaseResponse):
-=======
-class PhyloRunResponseSchema(BaseResponse):
->>>>>>> bb3971f7
     class Config:
         orm_mode = True
         allow_population_by_field_name = True
@@ -123,7 +115,6 @@
     id: int
     start_datetime: datetime.datetime
     end_datetime: Union[datetime.datetime, None] = None
-<<<<<<< HEAD
     workflow_status: str
     template_args: Dict
     name: Union[str, None]
@@ -134,13 +125,7 @@
 
     # This lets us remap phlo_run.outputs to phylo_run.phylo_tree using the validator above
     outputs: Union[TreeResponse, None] = Field(alias="phylo_tree")
-=======
-    workflow_status: WorkflowStatusType  # TODO maybe we can keep SqlAlchemy out of this
-    group: GroupResponseSchema
-    template_file_path: StrictStr
-    template_args: dict
-    user: Union[UserResponseSchema, None] = None
->>>>>>> bb3971f7
+
 
 
 class PhyloRunDeleteResponse(BaseResponse):
