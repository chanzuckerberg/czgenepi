import datetime
from typing import Any, List, Optional

from pydantic import constr, validator
from pydantic.utils import GetterDict

from aspen.api.schemas.base import BaseRequest, BaseResponse
from aspen.api.schemas.locations import LocationResponse
from aspen.api.utils import format_sample_lineage

SEQUENCE_VALIDATION_REGEX = r"^[WSKMYRVHDBNZNATCGUwskmyrvhdbnznatcgu-]+$"


class SampleRequest(BaseRequest):
    # mypy + pydantic is a work in progress: https://github.com/samuelcolvin/pydantic/issues/156
    name: constr(min_length=1, max_length=128, strict=True)  # type: ignore


class SampleGisaidResponse(BaseResponse):
    gisaid_id: Optional[str]
    status: str


class SampleLineageResponse(BaseResponse):
    last_updated: Optional[datetime.datetime]
    lineage: Optional[str]
    confidence: Optional[float]
    version: Optional[str]
    scorpio_call: Optional[str]
    scorpio_support: Optional[float]
    qc_status: Optional[str]


class SampleGroupResponse(BaseResponse):
    class Config:
        orm_mode = True

    id: int
    name: str


class SampleUserResponse(BaseResponse):
    class Config:
        orm_mode = True

    id: int
    name: str


class SampleGetterDict(GetterDict):
    indirect_attributes = {
        "sequencing_date": lambda obj: (
            obj.uploaded_pathogen_genome.sequencing_date
            if obj.uploaded_pathogen_genome
            else None
        ),
        "upload_date": lambda obj: (
            obj.uploaded_pathogen_genome.upload_date
            if obj.uploaded_pathogen_genome
            else None
        ),
        "lineage": format_sample_lineage,
        "private_identifier": lambda obj: (
            obj.private_identifier if obj.show_private_identifier else None
        ),
    }

    def get(self, key: Any, default: Any = None) -> Any:
        if key in self.indirect_attributes:
            return self.indirect_attributes[key](self._obj)
        default_response = getattr(self._obj, key, default)
        return default_response


class SampleResponse(BaseResponse):
    class Config:
        orm_mode = True
        getter_dict = SampleGetterDict
        allow_population_by_field_name = True

    id: int
    collection_date: datetime.date
    collection_location: LocationResponse
    czb_failed_genome_recovery: bool
    gisaid: Optional[SampleGisaidResponse]
    lineage: Optional[SampleLineageResponse]
    private: bool
    private_identifier: Optional[str]
    public_identifier: Optional[str]
    sequencing_date: Optional[datetime.date]
    submitting_group: SampleGroupResponse
    uploaded_by: SampleUserResponse
    upload_date: Optional[datetime.datetime]


class SampleBulkDeleteRequest(BaseRequest):
    ids: List[int]


class SamplesResponse(BaseResponse):
    samples: List[SampleResponse]


class SampleBulkDeleteResponse(BaseResponse):
    ids: List[int]


class SampleDeleteResponse(BaseResponse):
    id: int


class UpdateSamplesBaseRequest(BaseRequest):
    id: int
    collection_date: Optional[datetime.date]
    collection_location: int
    private: bool
    private_identifier: constr(min_length=1, max_length=128, strict=True)  # type: ignore
    public_identifier: Optional[constr(min_length=1, max_length=128, strict=True)]  # type: ignore
    sequencing_date: Optional[datetime.date]


class UpdateSamplesRequest(BaseRequest):
    samples: List[UpdateSamplesBaseRequest]


class ValidateIDsRequest(BaseRequest):
    sample_ids: List[str]


class ValidateIDsResponse(BaseResponse):
    missing_sample_ids: List[str]


class CreateSamplePathogenGenomeRequest(BaseRequest):
    # For legacy reasons, we need to support empty strings as if they were None/Empty
    # https://github.com/samuelcolvin/pydantic/discussions/2687
    @validator("sequencing_date", pre=True)
    def empty_str_to_none(cls, v):
        if v == "":
            return None
        return v

    # following fields from PathogenGenome
    sequencing_date: Optional[datetime.date]
    sequencing_depth: Optional[float]
    sequence: constr(  # type: ignore
        min_length=1000,
        strict=True,
        regex=SEQUENCE_VALIDATION_REGEX,
    )  # type: ignore


class CreateSamplesBaseRequest(BaseRequest):
    private: bool
    private_identifier: str
    collection_date: datetime.date
    location_id: int
    organism: str = "Severe acute respiratory syndrome coronavirus 2"
    public_identifier: Optional[str]
    sample_collected_by: Optional[str]
    sample_collector_contact_email: Optional[str]
    sample_collector_contact_address: Optional[str]
    authors: Optional[str]
    host: Optional[str]
    purpose_of_sampling: Optional[str]
    specimen_processing: Optional[str]
    czb_failed_genome_recovery: Optional[bool]


class CreateSampleRequest(BaseRequest):
    sample: CreateSamplesBaseRequest
    pathogen_genome: CreateSamplePathogenGenomeRequest


class CreateSamplesResponse(BaseResponse):
    success: bool


class SubmissionTemplateRequest(BaseRequest):
    sample_ids: List[str]
<<<<<<< HEAD
    public_repository_name: str
    page: Optional[int]
=======
    date: datetime.date
    public_repository_name: str
>>>>>>> 662ec86b
<|MERGE_RESOLUTION|>--- conflicted
+++ resolved
@@ -178,10 +178,4 @@
 
 class SubmissionTemplateRequest(BaseRequest):
     sample_ids: List[str]
-<<<<<<< HEAD
-    public_repository_name: str
-    page: Optional[int]
-=======
-    date: datetime.date
-    public_repository_name: str
->>>>>>> 662ec86b
+    public_repository_name: str