--- conflicted
+++ resolved
@@ -79,15 +79,10 @@
     collection_date: datetime.date
     collection_location: LocationResponse
     czb_failed_genome_recovery: bool
-<<<<<<< HEAD
     gisaid: Optional[SampleGisaidResponseSchema]
     lineage: Optional[SampleLineageResponseSchema]
     created_at: Optional[datetime.date]
     created_by: Optional[str]
-=======
-    gisaid: Optional[SampleGisaidResponse]
-    lineage: Optional[SampleLineageResponse]
->>>>>>> f4c65d3f
     private: bool
     private_identifier: Optional[str]
     public_identifier: str
