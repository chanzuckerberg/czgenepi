import os
from typing import List

import sentry_sdk
from authlib.integrations.starlette_client import OAuth
from fastapi import Depends, FastAPI
from fastapi.responses import ORJSONResponse
from sentry_sdk.integrations.asgi import SentryAsgiMiddleware
from starlette.middleware.cors import CORSMiddleware

from aspen.api.auth import get_auth_user
from aspen.api.error.http_exceptions import AspenException, exception_handler
from aspen.api.middleware.session import SessionMiddleware
from aspen.api.settings import Settings
<<<<<<< HEAD
from aspen.api.views import auth, health, locations, phylo_runs, samples, users, usher
=======
from aspen.api.views import auspice, auth, health, locations, phylo_runs, samples, users
>>>>>>> 3b785682


def get_allowed_origins() -> List[str]:
    allowed_origins = []
    deployment = os.getenv("DEPLOYMENT_STAGE")
    frontend_url = os.getenv("FRONTEND_URL")

    if deployment not in ["gestaging", "geprod", "staging", "prod"]:
        allowed_origins.extend(
            [r"http://.*\.genepinet\.localdev:\d+", r"^http://localhost:\d+"]
        )
    if frontend_url:
        allowed_origins.append(frontend_url)
    return allowed_origins


def get_app() -> FastAPI:
    settings = Settings()
    _app = FastAPI(
        title=settings.SERVICE_NAME,
        debug=settings.DEBUG,
        openapi_url="/v2/openapi.json",
        docs_url="/v2/docs",
        default_response_class=ORJSONResponse,
    )

    # Add a global settings object to the app that we can use as a dependency
    _app.state.aspen_settings = settings

    # Add a global oauth client to the app that we can use as a dependency
    oauth = OAuth()
    auth0 = oauth.register(
        "auth0",
        client_id=settings.AUTH0_CLIENT_ID,
        client_secret=settings.AUTH0_CLIENT_SECRET,
        api_base_url=settings.AUTH0_BASE_URL,
        access_token_url=settings.AUTH0_ACCESS_TOKEN_URL,
        authorize_url=settings.AUTH0_AUTHORIZE_URL,
        client_kwargs=settings.AUTH0_CLIENT_KWARGS,
    )
    _app.state.auth0_client = auth0

    # Configure CORS
    _app.add_middleware(
        CORSMiddleware,
        allow_origins=get_allowed_origins(),
        allow_headers=["Content-Type"],
        allow_credentials=True,
        max_age=600,
        allow_methods=["*"],
    )
    _app.add_middleware(SessionMiddleware, secret_key=settings.FLASK_SECRET)

    sentry_sdk.init(
        dsn=settings.SENTRY_BACKEND_DSN,
        environment=os.environ.get("DEPLOYMENT_STAGE"),
        traces_sample_rate=1.0,
    )
    _app.add_middleware(SentryAsgiMiddleware)

    _app.include_router(
        users.router, prefix="/v2/users", dependencies=[Depends(get_auth_user)]
    )
    _app.include_router(health.router, prefix="/v2/health")
    _app.include_router(auth.router, prefix="/v2/auth")
    _app.include_router(
        usher.router, prefix="/v2/usher", dependencies=[Depends(get_auth_user)]
    )
    _app.include_router(
        phylo_runs.router,
        prefix="/v2/phylo_runs",
        dependencies=[Depends(get_auth_user)],
    )
    _app.include_router(
        samples.router,
        prefix="/v2/samples",
        dependencies=[Depends(get_auth_user)],
    )
    _app.include_router(
        locations.router,
        prefix="/v2/locations",
        dependencies=[Depends(get_auth_user)],
    )
    _app.include_router(auspice.router, prefix="/v2/auspice")

    _app.add_exception_handler(
        AspenException,
        exception_handler,
    )

    return _app


app = get_app()<|MERGE_RESOLUTION|>--- conflicted
+++ resolved
@@ -12,11 +12,7 @@
 from aspen.api.error.http_exceptions import AspenException, exception_handler
 from aspen.api.middleware.session import SessionMiddleware
 from aspen.api.settings import Settings
-<<<<<<< HEAD
-from aspen.api.views import auth, health, locations, phylo_runs, samples, users, usher
-=======
-from aspen.api.views import auspice, auth, health, locations, phylo_runs, samples, users
->>>>>>> 3b785682
+from aspen.api.views import auspice, auth, health, locations, phylo_runs, samples, users, usher
 
 
 def get_allowed_origins() -> List[str]:
