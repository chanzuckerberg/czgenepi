import json
import os
from functools import cached_property
from typing import Any, Dict

from boto3 import Session
from botocore.exceptions import ClientError
from pydantic import BaseSettings


def aws_secret_settings(settings) -> Dict[str, Any]:
    """Loads settings from an aws secret whose value is JSON encoded."""
    session = Session(region_name=os.environ["AWS_REGION"])
    secret_name = os.environ.get("ASPEN_CONFIG_SECRET_NAME", "aspen-config")
    client = session.client(
        service_name="secretsmanager",
        endpoint_url=os.environ.get("BOTO_ENDPOINT_URL"),
    )
    try:
        get_secret_value_response = client.get_secret_value(SecretId=secret_name)
    except ClientError as e:
        raise e
    else:
        secret = get_secret_value_response["SecretString"]
    response: Dict = {}
    secrets = json.loads(secret)

    # Pydantic will complain if we populate keys on the Settings object that it
    # doesn't know about -- so if there are any keys in the AWS secret that
    # don't have matching fields in our Settings class, our app will fail to start.
    # So we're careful here to only load specific keys into our Settings object.
    keys = settings.__config__.aws_secret_keys
    response = {key: secrets[key] for key in keys if secrets.get(key)}

    # Some of the keys in our AWS Secret don't match the names we're using in
    # our Settings object. This maps the key name from the AWS secret to the
    # key name in our Settings object.
    remap_keys = settings.__config__.aws_secrets_remap
    response.update(
        {val: secrets[key] for key, val in remap_keys.items() if secrets.get(key)}
    )
    return response


def aws_ssm_settings(settings) -> Dict[str, Any]:
    """Fetch settings from AWS Systems Manager Parameter Store"""
    session = Session(region_name=os.environ["AWS_REGION"])

    dev_prefix = os.environ.get("REMOTE_DEV_PREFIX")
    deployment_stage = os.environ.get("DEPLOYMENT_STAGE")
    stack_prefix = dev_prefix if dev_prefix else f"/{deployment_stage}stack"

    parameters = settings.__config__.aws_ssm_params

    client = session.client(
        service_name="ssm", endpoint_url=os.environ.get("BOTO_ENDPOINT_URL")
    )

    response: Dict[str, Any] = {}
    for param, key_name in parameters.items():
        parameter_path = f"/aspen/{deployment_stage}{stack_prefix}/{param}"
        try:
            get_parameter = client.get_parameter(Name=parameter_path)
        except ClientError as e:
            raise e
        else:
            param_value = get_parameter["Parameter"]["Value"]
        response[key_name] = json.loads(param_value)
    return response


class Settings(BaseSettings):
    """Pydantic Settings object - do not instantiate it directly, please use get_settings() as a dependency where possible"""

    # Hardcoded vars"
    SERVICE_NAME: str = "Aspen"
    DB_DRIVER: str = "postgresql+asyncpg"
    DB_POOL_SIZE: int = 5
    DB_MAX_OVERFLOW: int = 0
    DB_ECHO: bool = False
    DEBUG: bool = True

    # Pydantic automatically tries to load settings with matching names from the environment if available, and then
    # goes down its list of "magic-settings-getters" to find more data to populate this settings object with. For
    # some of these settings we're relying on env vars, others get loaded from AWS Secrets, and others are loaded
    # from AWS SSM parameter store.

    # Env vars usually read from env vars
    AWS_REGION: str
    FLASK_ENV: str
    API_URL: str
    REMOTE_DEV_PREFIX: str = ""
    DEPLOYMENT_STAGE: str = ""

    # Env vars usually pulled from AWS Secrets Manager
    SENTRY_BACKEND_DSN: str = ""
    EXTERNAL_AUSPICE_BUCKET: str
    DB_BUCKET: str = ""
    DB_rw_username: str
    DB_rw_password: str
    DB_address: str
    AUTH0_USERINFO_URL: str = "userinfo"
    FLASK_SECRET: str
    AUTH0_CLIENT_ID: str
    AUTH0_CLIENT_SECRET: str
    AUTH0_MANAGEMENT_CLIENT_ID: str = ""
    AUTH0_MANAGEMENT_CLIENT_SECRET: str = ""
    AUTH0_DOMAIN: str
    AUTH0_CLIENT_KWARGS: Dict[str, Any] = {
        "scope": "openid profile email",
    }

    # These are same-name'd keys in an AWS secret, so they get remapped when
    # we load the secrets, and then we use getter methods to handle special cases.
    SECRET_AUTH0_AUTHORIZE_URL: str
    SECRET_AUTH0_BASE_URL: str
    SECRET_AUTH0_ACCESS_TOKEN_URL: str

    # Env vars usually pulled from AWS SSM Parameters
    AWS_NEXTSTRAIN_SFN_PARAMETERS: Dict

    ####################################################################################
    # Stack name
    @cached_property
    def AUTH0_LOGOUT_URL(self) -> str:
        flask_env = self.FLASK_ENV
        if flask_env == "production":
            return f"{self.AUTH0_BASE_URL}/v2/logout"
        else:
            return f"https://{self.AUTH0_DOMAIN}/Account/Logout"

    @cached_property
    def AUTH0_CALLBACK_URL(self) -> str:
        api_url = self.API_URL
        return f"{api_url}/v2/auth/callback"

    @cached_property
    def AUTH0_BASE_URL(self) -> str:
        try:
            return self.SECRET_AUTH0_BASE_URL
        except KeyError:
            return f"https://{self.AUTH0_DOMAIN}"

    @cached_property
    def AUTH0_ACCESS_TOKEN_URL(self) -> str:
        try:
            return self.SECRET_AUTH0_ACCESS_TOKEN_URL
        except KeyError:
            return f"{self.AUTH0_BASE_URL}/oauth/token"

    @cached_property
    def AUTH0_AUTHORIZE_URL(self) -> str:
        try:
            return self.SECRET_AUTH0_AUTHORIZE_URL
        except KeyError:
            return f"{self.AUTH0_BASE_URL}/authorize"

    ####################################################################################
    # database properties
    @cached_property
    def DB_DSN(self) -> str:
        # Allow db uri to be overridden by env var.
        if os.getenv("DB_DSN"):
            return os.environ["DB_DSN"]
        if os.getenv("DB_URI"):
            return os.environ["DB_URI"]
        username = self.DB_rw_username
        password = self.DB_rw_password
        instance_address = self.DB_address
        db_name = self.REMOTE_DEV_PREFIX or "/aspen_db"
        return f"{self.DB_DRIVER}://{username}:{password}@{instance_address}{db_name}"

    @cached_property
    def DATABASE_READONLY_URI(self) -> str:
        raise NotImplementedError()

    ####################################################################################
<<<<<<< HEAD
    # s3 properties
    @cached_property
    def DB_BUCKET(self) -> str:
        return self.AWS_SECRET["S3_db_bucket"]

    @cached_property
    def EXTERNAL_AUSPICE_BUCKET(self) -> str:
        return self.AWS_SECRET["S3_external_auspice_bucket"]

    ####################################################################################
    # sentry properties
    @cached_property
    def SENTRY_BACKEND_DSN(self) -> str:
        try:
            return self.AWS_SECRET["SENTRY_BACKEND_DSN"]
        except KeyError:
            return ""

    ####################################################################################
    # SSM Parameter properties
    # @lru_cache
    def _AWS_SSM_PARAMETER(self, parameter_suffix: str) -> Mapping[str, Any]:
        session = Session(region_name=self.AWS_REGION)

        deployment_stage = os.environ.get("DEPLOYMENT_STAGE")
        parameter_name = (
            f"/aspen/{deployment_stage}{self.STACK_PREFIX}/{parameter_suffix}"
        )
        client = session.client(
            service_name="ssm", endpoint_url=os.environ.get("BOTO_ENDPOINT_URL")
        )

        try:
            get_parameter = client.get_parameter(Name=parameter_name)
        except ClientError as e:
            raise e
        else:
            parameter = get_parameter["Parameter"]["Value"]
            return json.loads(parameter)

    @cached_property
    def AWS_NEXTSTRAIN_SFN_PARAMETERS(self) -> Mapping[str, Any]:
        return self._AWS_SSM_PARAMETER("nextstrain-ondemand-sfn")

    ####################################################################################
    # SFN runtime input properties
=======
    # SFN batch config properties
>>>>>>> afe05d70
    @cached_property
    def NEXTSTRAIN_DOCKER_IMAGE_ID(self) -> str:
        return self.AWS_NEXTSTRAIN_SFN_PARAMETERS["Input"]["Run"]["docker_image_id"]

    @cached_property
    def NEXTSTRAIN_OUTPUT_PREFIX(self) -> str:
        return self.AWS_NEXTSTRAIN_SFN_PARAMETERS["OutputPrefix"]

    @cached_property
    def RUN_WDL_URI(self) -> str:
        return self.AWS_NEXTSTRAIN_SFN_PARAMETERS["RUN_WDL_URI"]

    @cached_property
    def NEXTSTRAIN_EC2_MEMORY(self) -> str:
        return self.AWS_NEXTSTRAIN_SFN_PARAMETERS["RunEC2Memory"]

    @cached_property
    def NEXTSTRAIN_EC2_VCPU(self) -> str:
        return self.AWS_NEXTSTRAIN_SFN_PARAMETERS["RunEC2Vcpu"]

    @cached_property
    def NEXTSTRAIN_SPOT_MEMORY(self) -> str:
        return self.AWS_NEXTSTRAIN_SFN_PARAMETERS["RunSPOTMemory"]

    @cached_property
    def NEXTSTRAIN_SPOT_VCPU(self) -> str:
        return self.AWS_NEXTSTRAIN_SFN_PARAMETERS["RunSPOTVcpu"]

    class Config:
        env_file = ".env"
        env_file_encoding = "utf-8"
        keep_untouched = (
            cached_property,
        )  # https://github.com/samuelcolvin/pydantic/issues/1241
        aws_secrets_remap = {
            "S3_db_bucket": "DB_BUCKET",
            "S3_external_auspice_bucket": "EXTERNAL_AUSPICE_BUCKET",
            "AUTH0_BASE_URL": "SECRET_AUTH0_BASE_URL",
            "AUTH0_ACCESS_TOKEN_URL": "SECRET_AUTH0_ACCESS_TOKEN_URL",
            "AUTH0_AUTHORIZE_URL": "SECRET_AUTH0_AUTHORIZE_URL",
        }
        aws_secret_keys = [
            "SENTRY_BACKEND_DSN",
            "DB_rw_username",
            "DB_rw_password",
            "DB_address",
            "AUTH0_USERINFO_URL",
            "FLASK_SECRET",
            "AUTH0_CLIENT_ID",
            "AUTH0_CLIENT_SECRET",
            "AUTH0_MANAGEMENT_CLIENT_ID",
            "AUTH0_MANAGEMENT_CLIENT_SECRET",
            "AUTH0_DOMAIN",
            "AUTH0_CLIENT_KWARGS",
        ]
        aws_ssm_params = {"nextstrain-ondemand-sfn": "AWS_NEXTSTRAIN_SFN_PARAMETERS"}

        @classmethod
        def customise_sources(
            cls,
            init_settings,
            env_settings,
            file_secret_settings,
        ):
            # Here we're telling pydantic to go ahead and load settings from
            # its default loaders first, and then try reading them from the
            # custom loaders we've defined at the top of this file.
            return (
                init_settings,
                env_settings,
                file_secret_settings,
                aws_secret_settings,
                aws_ssm_settings,
            )<|MERGE_RESOLUTION|>--- conflicted
+++ resolved
@@ -175,56 +175,7 @@
         raise NotImplementedError()
 
     ####################################################################################
-<<<<<<< HEAD
-    # s3 properties
-    @cached_property
-    def DB_BUCKET(self) -> str:
-        return self.AWS_SECRET["S3_db_bucket"]
-
-    @cached_property
-    def EXTERNAL_AUSPICE_BUCKET(self) -> str:
-        return self.AWS_SECRET["S3_external_auspice_bucket"]
-
-    ####################################################################################
-    # sentry properties
-    @cached_property
-    def SENTRY_BACKEND_DSN(self) -> str:
-        try:
-            return self.AWS_SECRET["SENTRY_BACKEND_DSN"]
-        except KeyError:
-            return ""
-
-    ####################################################################################
-    # SSM Parameter properties
-    # @lru_cache
-    def _AWS_SSM_PARAMETER(self, parameter_suffix: str) -> Mapping[str, Any]:
-        session = Session(region_name=self.AWS_REGION)
-
-        deployment_stage = os.environ.get("DEPLOYMENT_STAGE")
-        parameter_name = (
-            f"/aspen/{deployment_stage}{self.STACK_PREFIX}/{parameter_suffix}"
-        )
-        client = session.client(
-            service_name="ssm", endpoint_url=os.environ.get("BOTO_ENDPOINT_URL")
-        )
-
-        try:
-            get_parameter = client.get_parameter(Name=parameter_name)
-        except ClientError as e:
-            raise e
-        else:
-            parameter = get_parameter["Parameter"]["Value"]
-            return json.loads(parameter)
-
-    @cached_property
-    def AWS_NEXTSTRAIN_SFN_PARAMETERS(self) -> Mapping[str, Any]:
-        return self._AWS_SSM_PARAMETER("nextstrain-ondemand-sfn")
-
-    ####################################################################################
-    # SFN runtime input properties
-=======
     # SFN batch config properties
->>>>>>> afe05d70
     @cached_property
     def NEXTSTRAIN_DOCKER_IMAGE_ID(self) -> str:
         return self.AWS_NEXTSTRAIN_SFN_PARAMETERS["Input"]["Run"]["docker_image_id"]
