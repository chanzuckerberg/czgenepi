--- conflicted
+++ resolved
@@ -1,16 +1,11 @@
-<<<<<<< HEAD
-from aspen.api.utils.authz import authz_samples_cansee  # noqa: F401
+from aspen.api.utils.authz import (  # noqa: F401
+    authz_phylo_tree_filters,
+    authz_samples_cansee,
+)
 from aspen.api.utils.find_samples_by_id import (  # noqa: F401
     get_matching_gisaid_ids,
     get_missing_and_found_sample_ids,
 )
-=======
-from aspen.api.utils.authz import (  # noqa: F401
-    authz_phylo_tree_filters,
-    authz_samples_cansee,
-)
-from aspen.api.utils.gisaid import get_matching_gisaid_ids  # noqa: F401
->>>>>>> 3b785682
 from aspen.api.utils.sample import (  # noqa: F401
     determine_gisaid_status,
     format_sample_lineage,
