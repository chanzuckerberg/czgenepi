--- conflicted
+++ resolved
@@ -25,20 +25,10 @@
     )
     oso.register_class(
         User,
-<<<<<<< HEAD
-        fields={"id": str},
-=======
         fields={
             "id": str,
             "system_admin": bool,
-            "user_roles": Relation(
-                kind="many",
-                other_type="UserRole",
-                my_field="id",
-                other_field="user_id",
-            ),
         },
->>>>>>> 9609d553
     )
     oso.register_class(
         Sample,
