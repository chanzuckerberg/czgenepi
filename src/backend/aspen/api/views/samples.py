import datetime
import threading
from typing import Any, List, Mapping, MutableSequence, Optional, Set, Type, Union

import sentry_sdk
import sqlalchemy as sa
from fastapi import APIRouter, Depends
from sqlalchemy.exc import IntegrityError
from sqlalchemy.ext.asyncio import AsyncResult, AsyncSession
from sqlalchemy.orm import joinedload, selectinload
from sqlalchemy.orm.exc import NoResultFound

from aspen.api.authn import AuthContext, get_auth_context, get_auth_user
from aspen.api.authz import AuthZSession, get_authz_session, require_group_privilege
from aspen.api.deps import get_db, get_pathogen, get_settings
from aspen.api.error import http_exceptions as ex
from aspen.api.schemas.samples import (
    CreateSampleRequest,
    SampleBulkDeleteRequest,
    SampleBulkDeleteResponse,
    SampleDeleteResponse,
    SampleResponse,
    SamplesResponse,
    SubmissionTemplateRequest,
    UpdateSamplesRequest,
    ValidateIDsRequest,
    ValidateIDsResponse,
)
from aspen.api.settings import APISettings
from aspen.api.utils import (
    check_duplicate_samples,
    check_duplicate_samples_in_request,
    collect_submission_information,
    determine_gisaid_status,
    GenBankSubmissionFormTSVStreamer,
    get_matching_gisaid_ids,
    get_matching_gisaid_ids_by_epi_isl,
    get_missing_and_found_sample_ids,
    get_public_repository_prefix,
    GisaidSubmissionFormTSVStreamer,
    sample_info_to_genbank_rows,
    sample_info_to_gisaid_rows,
    samples_by_identifiers,
)
from aspen.database.models import (
    Group,
    Location,
    Pathogen,
    Sample,
    UploadedPathogenGenome,
    User,
)
from aspen.util.swipe import PangolinJob

router = APIRouter()

GISAID_REJECTION_TIME = datetime.timedelta(days=4)


@router.get("/", response_model=SamplesResponse)
async def list_samples(
    db: AsyncSession = Depends(get_db),
    az: AuthZSession = Depends(get_authz_session),
    ac: AuthContext = Depends(get_auth_context),
    pathogen: Pathogen = Depends(get_pathogen),
) -> SamplesResponse:

    # load the samples.
    user_visible_samples_query = await az.authorized_query("read", Sample)
    user_visible_samples_query = user_visible_samples_query.options(  # type: ignore
        selectinload(Sample.uploaded_pathogen_genome),
        selectinload(Sample.submitting_group),
        selectinload(Sample.uploaded_by),
        selectinload(Sample.collection_location),
        selectinload(Sample.accessions),
    )
    user_visible_samples_result = await db.execute(user_visible_samples_query)
    user_visible_samples: List[Sample] = (
        user_visible_samples_result.unique().scalars().all()
    )

    # populate sample object using pydantic response schema
    result = SamplesResponse(samples=[])
    tot_rows = 0
    for sample in user_visible_samples:
        tot_rows += 1
        sample.gisaid = determine_gisaid_status(
            sample,
        )
        sample.show_private_identifier = False
        # TODO - convert this to an oso check.
        if sample.submitting_group_id == ac.group.id:  # type: ignore
            sample.show_private_identifier = True

        sampleinfo = SampleResponse.from_orm(sample)
        result.samples.append(sampleinfo)
    return result


async def get_write_samples_by_ids(
    db: AsyncSession, az: AuthZSession, sample_ids: List[int]
) -> AsyncResult:
    query = await az.authorized_query("write", Sample)
    query = query.options(
        joinedload(Sample.uploaded_pathogen_genome),
        joinedload(Sample.submitting_group),
        joinedload(Sample.uploaded_by),
        joinedload(Sample.collection_location),
    ).filter(
        Sample.id.in_(sample_ids)
    )  # type: ignore
    results = await db.execute(query)
    return results.scalars()


@router.delete("/", responses={200: {"model": SampleBulkDeleteResponse}})
async def delete_samples(
    sample_info: SampleBulkDeleteRequest,
    db: AsyncSession = Depends(get_db),
    az: AuthZSession = Depends(get_authz_session),
) -> SampleDeleteResponse:
    # Make sure this sample exists and is delete-able by the current user.
    samples_res = await get_write_samples_by_ids(db, az, sample_info.ids)
    samples = samples_res.all()
    if len(samples) != len(sample_info.ids):
        raise ex.NotFoundException("samples not found")

    db_ids = []
    for sample in samples:
        db_ids.append(sample.id)
        await db.delete(sample)

    await db.commit()
    return SampleBulkDeleteResponse(ids=db_ids)


@router.delete("/{sample_id}", responses={200: {"model": SampleDeleteResponse}})
async def delete_sample(
    sample_id: int,
    db: AsyncSession = Depends(get_db),
    az: AuthZSession = Depends(get_authz_session),
) -> SampleDeleteResponse:
    # Make sure this sample exists and is delete-able by the current user.
    sample_db_res = await get_write_samples_by_ids(db, az, [sample_id])
    try:
        sample = sample_db_res.one()
    except NoResultFound:
        raise ex.NotFoundException("sample not found")

    sample_db_id = sample.id
    await db.delete(sample)
    await db.commit()
    return SampleDeleteResponse(id=sample_db_id)


@router.put("/", response_model=SamplesResponse)
async def update_samples(
    update_samples_request: UpdateSamplesRequest,
    db: AsyncSession = Depends(get_db),
    az: AuthZSession = Depends(get_authz_session),
) -> SamplesResponse:

    # reorganize request data to make it easier to update
    reorganized_request_data = {s.id: s for s in update_samples_request.samples}
    sample_ids_to_update = list(reorganized_request_data.keys())

    # Make sure these samples exist and are delete-able by the current user.
    sample_db_res = await get_write_samples_by_ids(db, az, sample_ids_to_update)
    editable_samples: MutableSequence[Sample] = sample_db_res.all()

    # are there any samples that can't be updated?
    uneditable_samples = [
        s for s in sample_ids_to_update if s not in [i.id for i in editable_samples]
    ]
    if uneditable_samples:
        raise ex.NotFoundException("some samples cannot be updated")

    res = SamplesResponse(samples=[])
    for sample in editable_samples:
        update_data = reorganized_request_data[sample.id]
        for key, value in update_data:
            if key in ["collection_location", "sequencing_date"]:
                continue
            setattr(sample, key, value)
        # Location id is handled specially
        if update_data.collection_location:
            loc = await db.get(Location, update_data.collection_location)
            if not loc:
                raise ex.BadRequestException("location is invalid")
            sample.collection_location = loc

        # Sequencing date is handled specially
        sample.uploaded_pathogen_genome.sequencing_date = update_data.sequencing_date  # type: ignore
        # workaround for our response serializer
        sample.show_private_identifier = True

        sample.generate_public_identifier(already_exists=True)
        res.samples.append(SampleResponse.from_orm(sample))

    try:
        await db.commit()
    except IntegrityError:
        # We're relying on Posgres' group+private_id and group+public_id uniqueness
        # constraints to check whether we have duplicate identifiers.
        raise ex.BadRequestException(
            "All private and public identifiers must be unique"
        )

    return res


@router.post("/validate_ids/", response_model=ValidateIDsResponse)
async def validate_ids(
    request_data: ValidateIDsRequest,
    db: AsyncSession = Depends(get_db),
    az: AuthZSession = Depends(get_authz_session),
    pathogen: Pathogen = Depends(get_pathogen),
) -> ValidateIDsResponse:

    """
    take in a list of identifiers and checks if all identifiers exist as either Sample public or private identifiers, or GisaidMetadata strain names

    returns a response with list of missing identifiers if any, otherwise will return an empty list
    """

    sample_ids: Set[str] = {item for item in request_data.sample_ids}

    # get all samples from request that the user has permission to use and scope down
    # the search for matching ID's to groups that the user has read access to.
    user_visible_samples_query = await samples_by_identifiers(az, pathogen, sample_ids)
    user_visible_samples_res = await (db.execute(user_visible_samples_query))
    user_visible_samples = user_visible_samples_res.scalars().all()

    # Are there any sample ID's that don't match sample table public and private identifiers
    missing_sample_ids, _ = get_missing_and_found_sample_ids(
        sample_ids, user_visible_samples
    )

    # See if these missing_sample_ids match any Gisaid identifiers
    gisaid_ids: Set[str] = await get_matching_gisaid_ids(db, missing_sample_ids)

    # Do we have any samples that are not aspen private or public identifiers or gisaid identifiers?
    missing_sample_ids -= gisaid_ids

    # Do the same, but for epi isls
    epi_isls: Set[str]
    _, epi_isls = await get_matching_gisaid_ids_by_epi_isl(db, missing_sample_ids)
    missing_sample_ids -= epi_isls

    return ValidateIDsResponse(missing_sample_ids=missing_sample_ids)


@router.post("/", response_model=SamplesResponse)
async def create_samples(
    create_samples_request: List[CreateSampleRequest],
    db: AsyncSession = Depends(get_db),
    settings: APISettings = Depends(get_settings),
    user: User = Depends(get_auth_user),
    group: Group = Depends(require_group_privilege("create_sample")),
    pathogen: Pathogen = Depends(get_pathogen),
) -> SamplesResponse:

    duplicates_in_request: Union[
        None, Mapping[str, list[str]]
    ] = check_duplicate_samples_in_request(create_samples_request)
    if duplicates_in_request:
        raise ex.BadRequestException(
            f"Error processing data, either duplicate private_identifiers: {duplicates_in_request['duplicate_private_ids']} or duplicate public identifiers: {duplicates_in_request['duplicate_public_ids']} exist in the upload files, please rename duplicates before proceeding with upload.",
        )

    already_exists: Union[
        None, Mapping[str, list[str]]
    ] = await check_duplicate_samples(create_samples_request, db, group.id)
    if already_exists:
        raise ex.BadRequestException(
            f"Error inserting data, private_identifiers {already_exists['existing_private_ids']} or public_identifiers: {already_exists['existing_public_ids']} already exist in our database, please remove these samples before proceeding with upload.",
        )

    created_samples = []
    for row in create_samples_request:
        sample_input = row.sample
        pathogen_genome_input = row.pathogen_genome

        valid_location: Optional[Location] = await Location.get_by_id(
            db, sample_input.location_id
        )
        if not valid_location:
            sentry_sdk.capture_message(
                f"No valid location for id {sample_input.location_id}"
            )
            raise ex.BadRequestException("Invalid location id for sample")

        sample_args: Mapping[str, Any] = {
            "submitting_group": group,
            "uploaded_by": user,
            "sample_collected_by": group.name,
            "sample_collector_contact_address": group.address,
            "organism": sample_input.organism,
            "private_identifier": sample_input.private_identifier,
            "collection_date": sample_input.collection_date,
            "private": sample_input.private,
            "public_identifier": sample_input.public_identifier,
            "authors": sample_input.authors or [group.name],
            "collection_location": valid_location,
        }

        sample: Sample = Sample(**sample_args)
        sample.generate_public_identifier()
        uploaded_pathogen_genome: UploadedPathogenGenome = UploadedPathogenGenome(
            sample=sample,
            sequence=pathogen_genome_input.sequence,
            sequencing_date=pathogen_genome_input.sequencing_date,
        )
        db.add(sample)
        db.add(uploaded_pathogen_genome)
        created_samples.append(sample)

    # Write all of our rows to the DB inside our transaction
    await db.flush()

    # Read the samples back from the DB with all fields populated.
    new_samples_query = (
        sa.select(Sample)  # type: ignore
        .options(  # type: ignore
            selectinload(Sample.uploaded_pathogen_genome),
            selectinload(Sample.submitting_group),
            selectinload(Sample.uploaded_by),
            selectinload(Sample.collection_location),
            selectinload(Sample.accessions),
        )
        .filter(Sample.id.in_([sample.id for sample in created_samples]))
        .execution_options(populate_existing=True)
    )
    res = await db.execute(new_samples_query)

    pangolin_sample_ids = []
    result = SamplesResponse(samples=[])
    for sample in res.unique().scalars().all():
        pangolin_sample_ids.append(sample.public_identifier)
        sample.gisaid = determine_gisaid_status(
            sample,
        )
        sample.show_private_identifier = True
        sampleinfo = SampleResponse.from_orm(sample)
        result.samples.append(sampleinfo)

    await db.commit()

    job = PangolinJob(settings)
    pangolin_job = threading.Thread(
        target=job.run,
        args=(group, pangolin_sample_ids),
    )
    pangolin_job.start()

    return result


def get_submission_template_filename(public_repository_name):
    # get filename depending on public_repository
    todays_date = datetime.date.today().strftime("%Y%m%d")
    return f"{todays_date}_{public_repository_name}_metadata.tsv"


@router.post("/submission_template")
async def fill_submission_template(
    request: SubmissionTemplateRequest,
    db: AsyncSession = Depends(get_db),
    az: AuthZSession = Depends(get_authz_session),
    ac: AuthContext = Depends(get_auth_context),
    pathogen: Pathogen = Depends(get_pathogen),
):
    sample_ids: Set[str] = {item for item in request.sample_ids}

    # get all samples from request that the user has permission to use and scope down
    # the search for matching ID's to groups that the user has read access to.
    user_visible_samples_query = await samples_by_identifiers(az, pathogen, sample_ids)
    user_visible_samples_res = await (
        db.execute(
            user_visible_samples_query.options(selectinload(Sample.collection_location))
        )
    )
    user_visible_samples = user_visible_samples_res.scalars().all()

    # get the sample id prefix for given public_repository
    prefix = await get_public_repository_prefix(
        pathogen, request.public_repository_name, db
    )
    prefix_should_exist = (
        pathogen is not None and request.public_repository_name is not None
    )
    if prefix is None and prefix_should_exist:
        raise ex.ServerException(
            "no prefix found for given pathogen_slug and public_repository combination"
        )

    if not ac.group:
        raise ex.ServerException("No group for user.")

    submission_information = collect_submission_information(
        ac.user, ac.group, user_visible_samples
    )

    # Affix GISAID prefixes to public ids and translate to GISAID fields
    metadata_rows: list[dict[str, str]] = []
    filename: str = ""
    tsv_streamer: Union[
        Type[GisaidSubmissionFormTSVStreamer], Type[GenBankSubmissionFormTSVStreamer]
    ]
    if request.public_repository_name.lower() == "gisaid":
        metadata_rows = sample_info_to_gisaid_rows(
<<<<<<< HEAD
            submission_information, datetime.date.today().strftime("%Y%m%d")
        )
        metadata_rows.sort(key=lambda row: row.get("covv_virus_name"))  # type: ignore
        filename = get_submission_template_filename("GISAID")
        filename = filename.replace(
            ".tsv", ".csv"
        )  # yes, we want a TSV with a .csv extension
=======
            submission_information, prefix, request.date.strftime("%Y%m%d")
        )
        metadata_rows.sort(key=lambda row: row.get("covv_virus_name"))  # type: ignore
        filename = f"{request.date.strftime('%Y%m%d')}_GISAID_metadata.csv"  # yes, we want a TSV with a .csv extension
>>>>>>> 662ec86b
        tsv_streamer = GisaidSubmissionFormTSVStreamer
    elif request.public_repository_name.lower() == "genbank":
        metadata_rows = sample_info_to_genbank_rows(submission_information, prefix)
        metadata_rows.sort(key=lambda row: row.get("Sequence_ID"))  # type: ignore
<<<<<<< HEAD
        filename = get_submission_template_filename("GenBank")
=======
        filename = f"{request.date.strftime('%Y%m%d')}_GenBank_metadata.tsv"
>>>>>>> 662ec86b
        tsv_streamer = GenBankSubmissionFormTSVStreamer

    file_streamer = tsv_streamer(filename, metadata_rows)
    return file_streamer.get_response()<|MERGE_RESOLUTION|>--- conflicted
+++ resolved
@@ -409,7 +409,6 @@
     ]
     if request.public_repository_name.lower() == "gisaid":
         metadata_rows = sample_info_to_gisaid_rows(
-<<<<<<< HEAD
             submission_information, datetime.date.today().strftime("%Y%m%d")
         )
         metadata_rows.sort(key=lambda row: row.get("covv_virus_name"))  # type: ignore
@@ -417,21 +416,11 @@
         filename = filename.replace(
             ".tsv", ".csv"
         )  # yes, we want a TSV with a .csv extension
-=======
-            submission_information, prefix, request.date.strftime("%Y%m%d")
-        )
-        metadata_rows.sort(key=lambda row: row.get("covv_virus_name"))  # type: ignore
-        filename = f"{request.date.strftime('%Y%m%d')}_GISAID_metadata.csv"  # yes, we want a TSV with a .csv extension
->>>>>>> 662ec86b
         tsv_streamer = GisaidSubmissionFormTSVStreamer
     elif request.public_repository_name.lower() == "genbank":
         metadata_rows = sample_info_to_genbank_rows(submission_information, prefix)
         metadata_rows.sort(key=lambda row: row.get("Sequence_ID"))  # type: ignore
-<<<<<<< HEAD
         filename = get_submission_template_filename("GenBank")
-=======
-        filename = f"{request.date.strftime('%Y%m%d')}_GenBank_metadata.tsv"
->>>>>>> 662ec86b
         tsv_streamer = GenBankSubmissionFormTSVStreamer
 
     file_streamer = tsv_streamer(filename, metadata_rows)
