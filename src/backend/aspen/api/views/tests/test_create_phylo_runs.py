--- conflicted
+++ resolved
@@ -439,10 +439,10 @@
         "tree_type": "targeted",
         "samples": [sample.public_identifier],
     }
-<<<<<<< HEAD
-    res = await http_client.post("/v2/phylo_runs/", json=data)
-    # No authorization header, so we should be prompted to log in.
-    assert res.status_code == 401
+    res = await http_client.post(
+        f"/v2/orgs/{group.id}/phylo_runs/", json=data, headers=auth_headers
+    )
+    assert res.status_code == 403
 
 
 async def test_create_phylo_run_with_lineage_aliases(
@@ -502,10 +502,4 @@
     assert "filter_pango_lineages" in response["template_args"]
     submitted_lineages = set(response["template_args"]["filter_pango_lineages"])
     expected_linages = set(["B.1.617.2", "AY.1", "AY.2", "BA.1", "BA.1.1", "B.1.1.7"])
-    assert len(submitted_lineages - expected_linages) == 0
-=======
-    res = await http_client.post(
-        f"/v2/orgs/{group.id}/phylo_runs/", json=data, headers=auth_headers
-    )
-    assert res.status_code == 403
->>>>>>> e62b4f8f
+    assert len(submitted_lineages - expected_linages) == 0