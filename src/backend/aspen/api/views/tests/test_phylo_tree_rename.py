--- conflicted
+++ resolved
@@ -57,7 +57,9 @@
     can_see_group = group_factory("can_see")
     wrong_can_see_group = group_factory("wrong_can_see")
     no_can_see_group = group_factory("no_can_see")
-    pathogen = random_pathogen_factory()
+    # we need SC2 so we can get the correct treatment from split
+    pathogen = Pathogen(slug="SC2", name="sars-cov-2")
+    setup_gisaid_and_genbank_repo_configs(async_session, pathogen)
     admin_roles = await grouprole_factory(
         async_session, can_see_group, viewer_group, "admin"
     )
@@ -122,12 +124,6 @@
         for i in range(2)
     ]
 
-<<<<<<< HEAD
-    # we need SC2 so we can get the correct treatment from split
-    pathogen = Pathogen(slug="SC2", name="sars-cov-2")
-    setup_gisaid_and_genbank_repo_configs(async_session, pathogen)
-=======
->>>>>>> 72be4b3e
     phylo_tree = phylotree_factory(
         phylorun_factory(viewer_group, pathogen=pathogen),
         local_samples + can_see_samples + wrong_can_see_samples + no_can_see_samples,
