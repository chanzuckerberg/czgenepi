import datetime
import json
from typing import Any, List, Optional, Tuple

import pytest
import sqlalchemy as sa
from httpx import AsyncClient
from sqlalchemy.ext.asyncio import AsyncSession
from sqlalchemy.orm import joinedload
from sqlalchemy.orm.exc import NoResultFound

from aspen.api.schemas.base import convert_datetime_to_iso_8601
from aspen.database.models import (
    Accession,
    Group,
    Location,
    Pathogen,
    Sample,
    SampleLineage,
    SampleQCMetric,
    UploadedPathogenGenome,
    User,
)
from aspen.test_infra.models.lineage import sample_lineage_factory
from aspen.test_infra.models.location import location_factory
from aspen.test_infra.models.pathogen import pathogen_factory
from aspen.test_infra.models.pathogen_repo_config import setup_random_repo_configs
from aspen.test_infra.models.repo_metadata import repo_metadata_factory
from aspen.test_infra.models.sample import sample_factory
from aspen.test_infra.models.sample_mutations import sample_mutations_factory
from aspen.test_infra.models.sample_qc_metrics import sample_qc_metrics_factory
from aspen.test_infra.models.sequences import uploaded_pathogen_genome_factory
from aspen.test_infra.models.usergroup import (
    group_factory,
    grouprole_factory,
    userrole_factory,
)
from aspen.util.split import SplitClient

# All test coroutines will be treated as marked.
pytestmark = pytest.mark.asyncio


# test LIST samples #


async def test_samples_list(
    async_session: AsyncSession,
    http_client: AsyncClient,
):
    group = group_factory()
    user = await userrole_factory(async_session, group)
    location = location_factory(
        "North America", "USA", "California", "Santa Barbara County"
    )
    pangolin_output = {
        "scorpio_call": "B.1.167",
        "scorpio_support": "0.775",
        "qc_status": "pass",
    }
    # For non-COVID pathogens, lineage last_updated based on dataset's tag
    reference_dataset_tag = "2021-06-25T00:00:00Z"
    nextclade_lineage_last_updated = "2021-06-25"

    sc2 = pathogen_factory("SC2", "SARS-Cov-2")
    mpx = pathogen_factory("MPX", "MPX")

    # Make multiple samples
    samples: List[Sample] = []
    uploaded_pathogen_genomes: List[UploadedPathogenGenome] = []
    qc_metrics: List[SampleQCMetric] = []
    sample_lineages: List[SampleLineage] = []
    for i in range(4):
        pathogen = sc2 if i < 2 else mpx
        samples.append(
            sample_factory(
                group,
                user,
                location,
                private=True,
                private_identifier=f"private{i}",
                public_identifier=f"public{i}",
                pathogen=pathogen,
            )
        )
<<<<<<< HEAD
        uploaded_pathogen_genomes.append(
            uploaded_pathogen_genome_factory(
                samples[i]
            )
        )
=======
        uploaded_pathogen_genomes.append(uploaded_pathogen_genome_factory(samples[i]))
>>>>>>> d606b0ea
        qc_metrics.append(sample_qc_metrics_factory(samples[i], qc_score=f"{i}"))
        if pathogen.slug == "SC2":
            sample_lineages.append(
                sample_lineage_factory(samples[i], raw_lineage_output=pangolin_output)
            )
        else:
            sample_lineages.append(
                sample_lineage_factory(
                    samples[i], reference_dataset_tag=reference_dataset_tag
                )
            )

    async_session.add(group)
    await async_session.commit()

    auth_headers = {"user_id": user.auth0_user_id}
    pathogen_specific = {  # type: ignore
        sc2: {
            "id_range": range(2),
            "url": f"/v2/orgs/{group.id}/pathogens/SC2/samples/",
        },
        mpx: {
            "id_range": range(2, 4),
            "url": f"/v2/orgs/{group.id}/pathogens/MPX/samples/",
        },
        # test support for old style urls
        "no pathogen": {
            "id_range": range(2),
            "url": f"/v2/orgs/{group.id}/samples/",
        },
    }
    for pathogen, params in pathogen_specific.items():  # type: ignore

        res = await http_client.get(
            params["url"],  # type: ignore
            headers=auth_headers,
        )
        response = res.json()
        if pathogen != "no pathogen":
            pathogen_data = {
                "id": pathogen.id,
                "slug": pathogen.slug,
                "name": pathogen.name,
            }
        else:
            # fill with sc2 as that is the current default
            pathogen_data = {
                "id": sc2.id,
                "slug": sc2.slug,
                "name": sc2.name,
            }
        # Pangolin/SC2 and Nextclade/not-SC2 expose lineage update differently
        expected_lineage_last_updated = nextclade_lineage_last_updated
        if pathogen_data["id"] == sc2.id:
            expected_lineage_last_updated = sample_lineages[i].last_updated.strftime(
                "%Y-%m-%d"
            )

        expected = {
            "samples": [
                {
                    "id": samples[i].id,
                    "collection_date": str(samples[i].collection_date),
                    "collection_location": {
                        "id": location.id,
                        "region": location.region,
                        "country": location.country,
                        "division": location.division,
                        "location": location.location,
                    },
                    "gisaid": {
                        "status": "Accepted",
                        "gisaid_id": samples[i].accessions[0].accession,
                    },
                    "pathogen": pathogen_data,
                    "private_identifier": samples[i].private_identifier,
                    "public_identifier": samples[i].public_identifier,
                    "uploaded_by": {"id": user.id, "name": user.name},
                    "upload_date": convert_datetime_to_iso_8601(
                        uploaded_pathogen_genomes[i].upload_date
                    ),
                    "sequencing_date": str(
                        uploaded_pathogen_genomes[i].sequencing_date
                    ),
                    "private": True,
                    "submitting_group": {
                        "id": group.id,
                        "name": group.name,
                    },
                    "qc_metrics": [
                        {
                            "qc_score": qc_metrics[i].qc_score,
                            "qc_software_version": qc_metrics[i].qc_software_version,
                            "qc_status": qc_metrics[i].qc_status,
                            "qc_caller": qc_metrics[i].qc_caller.value,
                            "reference_dataset_name": qc_metrics[
                                i
                            ].reference_dataset_name,
                            "reference_sequence_accession": qc_metrics[
                                i
                            ].reference_sequence_accession,
                            "reference_dataset_tag": qc_metrics[
                                i
                            ].reference_dataset_tag,
                        }
                    ],
                    "lineages": [
                        {
                            "lineage_type": sample_lineages[i].lineage_type.value,
                            "lineage": sample_lineages[i].lineage,
                            "lineage_software_version": sample_lineages[
                                i
                            ].lineage_software_version,
                            "lineage_probability": sample_lineages[
                                i
                            ].lineage_probability,
                            "last_updated": expected_lineage_last_updated,
                            "reference_dataset_name": sample_lineages[
                                i
                            ].reference_dataset_name,
                            "reference_sequence_accession": sample_lineages[
                                i
                            ].reference_sequence_accession,
                            "reference_dataset_tag": sample_lineages[
                                i
                            ].reference_dataset_tag,
                            "scorpio_call": sample_lineages[i].raw_lineage_output.get(
                                "scorpio_call"
                            ),
                            "scorpio_support": sample_lineages[
                                i
                            ].raw_lineage_output.get("scorpio_support"),
                            "qc_status": qc_metrics[i].qc_status,
                        }
                    ],
                }
                for i in params["id_range"]  # type: ignore
            ]
        }
        assert response == expected


async def test_samples_list_no_qc_status(
    async_session: AsyncSession,
    http_client: AsyncClient,
):
    group = group_factory()
    user = await userrole_factory(async_session, group)
    location = location_factory(
        "North America", "USA", "California", "Santa Barbara County"
    )
    pangolin_output = {
        "scorpio_call": "B.1.167",
        "scorpio_support": "0.775",
        "qc_status": "pass",
    }
    # For non-COVID pathogens, lineage last_updated based on dataset's tag
    reference_dataset_tag = "2021-06-25T00:00:00Z"
    nextclade_lineage_last_updated = "2021-06-25"

    sc2 = pathogen_factory("SC2", "SARS-Cov-2")
    mpx = pathogen_factory("MPX", "MPX")

    # Make multiple samples
    samples: List[Sample] = []
    uploaded_pathogen_genomes: List[UploadedPathogenGenome] = []
    sample_lineages: List[SampleLineage] = []
    for i in range(4):
        pathogen = sc2 if i < 2 else mpx
        samples.append(
            sample_factory(
                group,
                user,
                location,
                private=True,
                private_identifier=f"private{i}",
                public_identifier=f"public{i}",
                pathogen=pathogen,
            )
        )
<<<<<<< HEAD
        uploaded_pathogen_genomes.append(
            uploaded_pathogen_genome_factory(
                samples[i]
            )
        )
=======
        uploaded_pathogen_genomes.append(uploaded_pathogen_genome_factory(samples[i]))
>>>>>>> d606b0ea
        if pathogen.slug == "SC2":
            sample_lineages.append(
                sample_lineage_factory(samples[i], raw_lineage_output=pangolin_output)
            )
        else:
            sample_lineages.append(
                sample_lineage_factory(
                    samples[i], reference_dataset_tag=reference_dataset_tag
                )
            )

    async_session.add(group)
    await async_session.commit()

    auth_headers = {"user_id": user.auth0_user_id}
    pathogen_specific = {  # type: ignore
        sc2: {
            "id_range": range(2),
            "url": f"/v2/orgs/{group.id}/pathogens/SC2/samples/",
        },
        mpx: {
            "id_range": range(2, 4),
            "url": f"/v2/orgs/{group.id}/pathogens/MPX/samples/",
        },
        # test support for old style urls
        "no pathogen": {
            "id_range": range(2),
            "url": f"/v2/orgs/{group.id}/samples/",
        },
    }
    for pathogen, params in pathogen_specific.items():  # type: ignore

        res = await http_client.get(
            params["url"],  # type: ignore
            headers=auth_headers,
        )
        response = res.json()
        if pathogen != "no pathogen":
            pathogen_data = {
                "id": pathogen.id,
                "slug": pathogen.slug,
                "name": pathogen.name,
            }
        else:
            # fill with sc2 as that is the current default
            pathogen_data = {
                "id": sc2.id,
                "slug": sc2.slug,
                "name": sc2.name,
            }
        # Pangolin/SC2 and Nextclade/not-SC2 expose lineage update differently
        expected_lineage_last_updated = nextclade_lineage_last_updated
        if pathogen_data["id"] == sc2.id:
            expected_lineage_last_updated = sample_lineages[i].last_updated.strftime(
                "%Y-%m-%d"
            )

        expected = {
            "samples": [
                {
                    "id": samples[i].id,
                    "collection_date": str(samples[i].collection_date),
                    "collection_location": {
                        "id": location.id,
                        "region": location.region,
                        "country": location.country,
                        "division": location.division,
                        "location": location.location,
                    },
                    "gisaid": {
                        "status": "Accepted",
                        "gisaid_id": samples[i].accessions[0].accession,
                    },
                    "pathogen": pathogen_data,
                    "private_identifier": samples[i].private_identifier,
                    "public_identifier": samples[i].public_identifier,
                    "uploaded_by": {"id": user.id, "name": user.name},
                    "upload_date": convert_datetime_to_iso_8601(
                        uploaded_pathogen_genomes[i].upload_date
                    ),
                    "sequencing_date": str(
                        uploaded_pathogen_genomes[i].sequencing_date
                    ),
                    "private": True,
                    "submitting_group": {
                        "id": group.id,
                        "name": group.name,
                    },
                    "qc_metrics": [],
                    "lineages": [
                        {
                            "lineage_type": sample_lineages[i].lineage_type.value,
                            "lineage": sample_lineages[i].lineage,
                            "lineage_software_version": sample_lineages[
                                i
                            ].lineage_software_version,
                            "lineage_probability": sample_lineages[
                                i
                            ].lineage_probability,
                            "last_updated": expected_lineage_last_updated,
                            "reference_dataset_name": sample_lineages[
                                i
                            ].reference_dataset_name,
                            "reference_sequence_accession": sample_lineages[
                                i
                            ].reference_sequence_accession,
                            "reference_dataset_tag": sample_lineages[
                                i
                            ].reference_dataset_tag,
                            "scorpio_call": sample_lineages[i].raw_lineage_output.get(
                                "scorpio_call"
                            ),
                            "scorpio_support": sample_lineages[
                                i
                            ].raw_lineage_output.get("scorpio_support"),
                            "qc_status": None,
                        }
                    ],
                }
                for i in params["id_range"]  # type: ignore
            ]
        }
        assert response == expected

    # test that passing in a dud slug will raise exception
    res = await http_client.get(
        f"/v2/orgs/{group.id}/pathogens/WRONG/samples/",
        headers=auth_headers,
    )
    assert res.status_code == 400
    assert res.text == '{"error":"Invalid pathogen slug"}'


async def test_samples_view_gisaid_rejected(
    async_session: AsyncSession,
    http_client: AsyncClient,
):
    group = group_factory()
    user = await userrole_factory(async_session, group)
    location = location_factory(
        "North America", "USA", "California", "Santa Barbara County"
    )
    sc2 = pathogen_factory("SC2", "SARS-Cov-2")
    sample = sample_factory(group, user, location, accessions={}, pathogen=sc2)
    # Test no GISAID accession logic
    uploaded_pathogen_genome = uploaded_pathogen_genome_factory(
        sample,
    )

    async_session.add(group)
    await async_session.commit()

    auth_headers = {"user_id": user.auth0_user_id}
    res = await http_client.get(
        f"/v2/orgs/{group.id}/pathogens/{sc2.slug}/samples/",
        headers=auth_headers,
    )
    response = res.json()
    expected = {
        "samples": [
            {
                "id": sample.id,
                "collection_date": str(sample.collection_date),
                "collection_location": {
                    "id": location.id,
                    "region": location.region,
                    "country": location.country,
                    "division": location.division,
                    "location": location.location,
                },
                "gisaid": {"status": "Not Found", "gisaid_id": None},
                "private_identifier": sample.private_identifier,
                "public_identifier": sample.public_identifier,
                "upload_date": convert_datetime_to_iso_8601(
                    uploaded_pathogen_genome.upload_date
                ),
                "sequencing_date": str(uploaded_pathogen_genome.sequencing_date),
                "pathogen": {"id": sc2.id, "slug": sc2.slug, "name": sc2.name},
                "private": False,
                "submitting_group": {
                    "id": group.id,
                    "name": group.name,
                },
                "uploaded_by": {"id": user.id, "name": user.name},
                "qc_metrics": [],
                "lineages": [],
            }
        ]
    }
    assert response == expected


async def test_samples_view_gisaid_no_info(
    async_session: AsyncSession,
    http_client: AsyncClient,
):
    group = group_factory()
    user = await userrole_factory(async_session, group)
    location = location_factory(
        "North America", "USA", "California", "Santa Barbara County"
    )
    sc2 = pathogen_factory("SC2", "SARS-Cov-2")
    sample = sample_factory(group, user, location, accessions={}, pathogen=sc2)
    # Test no GISAID accession logic
    uploaded_pathogen_genome = uploaded_pathogen_genome_factory(
        sample,
    )

    async_session.add(group)
    await async_session.commit()

    auth_headers = {"user_id": user.auth0_user_id}
    res = await http_client.get(
        f"/v2/orgs/{group.id}/pathogens/{sc2.slug}/samples/",
        headers=auth_headers,
    )
    response = res.json()

    expected = {
        "samples": [
            {
                "id": sample.id,
                "collection_date": str(sample.collection_date),
                "collection_location": {
                    "id": location.id,
                    "region": location.region,
                    "country": location.country,
                    "division": location.division,
                    "location": location.location,
                },
                "gisaid": {"status": "Not Found", "gisaid_id": None},
                "private_identifier": sample.private_identifier,
                "public_identifier": sample.public_identifier,
                "upload_date": convert_datetime_to_iso_8601(
                    uploaded_pathogen_genome.upload_date
                ),
                "sequencing_date": str(uploaded_pathogen_genome.sequencing_date),
                "pathogen": {"id": sc2.id, "slug": sc2.slug, "name": sc2.name},
                "private": False,
                "submitting_group": {
                    "id": group.id,
                    "name": group.name,
                },
                "uploaded_by": {"id": user.id, "name": user.name},
                "qc_metrics": [],
                "lineages": [],
            }
        ]
    }
    assert response == expected


# Helper function for cansee tests
async def _test_samples_view_cansee(
    async_session: AsyncSession,
    http_client: AsyncClient,
    group_roles: List[str],
    user_factory_kwargs: Optional[dict] = None,
) -> Tuple[Sample, UploadedPathogenGenome, Pathogen, Any]:
    user_factory_kwargs = user_factory_kwargs or {}
    owner_group = group_factory()
    viewer_group = group_factory(name="cdph")
    user = await userrole_factory(async_session, viewer_group, **user_factory_kwargs)
    location = location_factory(
        "North America", "USA", "California", "Santa Barbara County"
    )
    sc2 = pathogen_factory("SC2", "SARS-Cov-2")
    sample = sample_factory(owner_group, user, location, pathogen=sc2)
    # create a private sample as well to make sure it doesn't get shown unless admin
    private_sample = sample_factory(
        owner_group,
        user,
        location,
        private=True,
        pathogen=sc2,
        private_identifier="private_id",
        public_identifier="public_id_2",
    )
    uploaded_pathogen_genome_factory(
        private_sample,
    )

    uploaded_pathogen_genome = uploaded_pathogen_genome_factory(sample)
    roles = []
    for role in group_roles:
        roles.extend(
            await grouprole_factory(async_session, owner_group, viewer_group, role)
        )
    async_session.add_all(roles + [owner_group, viewer_group])
    await async_session.commit()

    auth_headers = {"user_id": user.auth0_user_id}
    res = await http_client.get(
        f"/v2/orgs/{viewer_group.id}/pathogens/{sc2.slug}/samples/",
        headers=auth_headers,
    )
    response = res.json()

    return (
        sample,
        uploaded_pathogen_genome,
        sc2,
        response,
    )


async def test_samples_view_no_cansee(
    async_session: AsyncSession, http_client: AsyncClient
):
    _, _, _, response = await _test_samples_view_cansee(
        async_session,
        http_client,
        group_roles=[],
    )
    assert response["samples"] == []


async def test_samples_view_cansee(
    async_session: AsyncSession,
    http_client: AsyncClient,
):
    _, _, _, response = await _test_samples_view_cansee(
        async_session,
        http_client,
        group_roles=["viewer"],
    )

    # no private identifier in the output.
    samples = response["samples"]
    assert len(samples) == 1
    assert isinstance(samples[0].get("public_identifier", None), str)
    assert samples[0].get("private_identifier", None) is None


async def test_samples_view_cansee_all(
    async_session: AsyncSession,
    http_client: AsyncClient,
):

    (
        sample,
        uploaded_pathogen_genome,
        pathogen,
        response,
    ) = await _test_samples_view_cansee(
        async_session,
        http_client,
        group_roles=["viewer"],
    )

    # yes private identifier in the output.
    assert response["samples"] == [
        {
            "id": sample.id,
            "collection_date": str(sample.collection_date),
            "collection_location": {
                "id": sample.collection_location.id,
                "region": sample.collection_location.region,
                "country": sample.collection_location.country,
                "division": sample.collection_location.division,
                "location": sample.collection_location.location,
            },
            "gisaid": {
                "status": "Accepted",
                "gisaid_id": sample.accessions[0].accession,
            },
            "private_identifier": None,
            "public_identifier": sample.public_identifier,
            "upload_date": convert_datetime_to_iso_8601(
                uploaded_pathogen_genome.upload_date
            ),
            "sequencing_date": str(uploaded_pathogen_genome.sequencing_date),
            "pathogen": {
                "id": pathogen.id,
                "slug": pathogen.slug,
                "name": pathogen.name,
            },
            "private": False,
            "submitting_group": {
                "id": sample.submitting_group.id,
                "name": "groupname",
            },
            "uploaded_by": {
                "id": 1,
                "name": "test",
            },
            "qc_metrics": [],
            "lineages": [],
        }
    ]


async def test_samples_view_no_pangolin(
    async_session: AsyncSession, http_client: AsyncClient
):
    group = group_factory()
    user = await userrole_factory(async_session, group)
    location = location_factory(
        "North America", "USA", "California", "Santa Barbara County"
    )
    sc2 = pathogen_factory("SC2", "SARS-Cov-2")
    sample = sample_factory(group, user, location, pathogen=sc2)
    uploaded_pathogen_genome = uploaded_pathogen_genome_factory(sample)
    async_session.add(group)
    await async_session.commit()

    auth_headers = {"user_id": user.auth0_user_id}
    res = await http_client.get(
        f"/v2/orgs/{group.id}/pathogens/{sc2.slug}/samples/",
        headers=auth_headers,
    )
    response = res.json()
    expected = {
        "samples": [
            {
                "id": sample.id,
                "collection_date": str(sample.collection_date),
                "collection_location": {
                    "id": location.id,
                    "region": location.region,
                    "country": location.country,
                    "division": location.division,
                    "location": location.location,
                },
                "gisaid": {
                    "status": "Accepted",
                    "gisaid_id": sample.accessions[0].accession,
                },
                "private_identifier": sample.private_identifier,
                "public_identifier": sample.public_identifier,
                "upload_date": convert_datetime_to_iso_8601(
                    uploaded_pathogen_genome.upload_date
                ),
                "sequencing_date": str(uploaded_pathogen_genome.sequencing_date),
                "pathogen": {"id": sc2.id, "slug": sc2.slug, "name": sc2.name},
                "private": False,
                "submitting_group": {
                    "id": group.id,
                    "name": group.name,
                },
                "uploaded_by": {"id": user.id, "name": user.name},
                "qc_metrics": [],
                "lineages": [],
            }
        ]
    }
    assert response == expected


# test DELETE samples #


async def test_bulk_delete_sample_success(
    async_session: AsyncSession,
    http_client: AsyncClient,
    split_client: SplitClient,
):
    """
    Test successful sample deletion by ID
    """
    pathogen, repo_config = setup_random_repo_configs(
        async_session, split_client=split_client
    )
    group = group_factory()
    user = await userrole_factory(async_session, group)
    location = location_factory(
        "North America", "USA", "California", "Santa Barbara County"
    )
    samples = [
        sample_factory(
            group,
            user,
            location,
            pathogen=pathogen,
            public_identifier="path/to/sample_id1",
            private_identifier="i_dont_have_spaces1",
        ),
        sample_factory(
            group,
            user,
            location,
            pathogen=pathogen,
            public_identifier="path/to/sample id2",
            private_identifier="i have spaces2",
        ),
        sample_factory(
            group,
            user,
            location,
            pathogen=pathogen,
            public_identifier="path/to/sample_id3",
            private_identifier="i have spaces3",
        ),
    ]
    for sample in samples:
        async_session.add(
            uploaded_pathogen_genome_factory(sample, sequence="ATGCAAAAAA")
        )
        async_session.add(sample_qc_metrics_factory(sample))
        async_session.add(sample_mutations_factory(sample))
        async_session.add(sample_lineage_factory(sample))
    async_session.add(group)
    await async_session.commit()

    body = {"ids": [sample.id for sample in samples]}
    auth_headers = {"user_id": user.auth0_user_id}
    res = await http_client.request(
        "DELETE",
        f"/v2/orgs/{group.id}/pathogens/{pathogen.slug}/samples/",
        json=body,
        headers=auth_headers,
    )
    assert res.status_code == 200
    response = res.json()
    assert set(response["ids"]) == set(body["ids"])
    # Make sure all our samples were deleted
    rows = 0
    for sample in samples:
        res = await async_session.execute(
            sa.select(Sample).filter(Sample.id == sample.id)  # type: ignore
        )
        try:
            _ = res.scalars().one()  # type: ignore
        except NoResultFound:
            rows += 1
    # Make sure we actually processed the results above.
    assert rows == 3


async def test_delete_sample_success(
    async_session: AsyncSession,
    http_client: AsyncClient,
    split_client: SplitClient,
):
    """
    Test successful sample deletion by ID
    """
    pathogen, repo_config = setup_random_repo_configs(
        async_session, split_client=split_client
    )
    group = group_factory()
    user = await userrole_factory(async_session, group)
    location = location_factory(
        "North America", "USA", "California", "Santa Barbara County"
    )
    samples = [
        sample_factory(
            group,
            user,
            location,
            pathogen=pathogen,
            public_identifier="path/to/sample_id1",
            private_identifier="i_dont_have_spaces1",
        ),
        sample_factory(
            group,
            user,
            location,
            pathogen=pathogen,
            public_identifier="path/to/sample id2",
            private_identifier="i have spaces2",
        ),
        sample_factory(
            group,
            user,
            location,
            pathogen=pathogen,
            public_identifier="path/to/sample_id3",
            private_identifier="i have spaces3",
        ),
    ]
    for sample in samples:
        upg = uploaded_pathogen_genome_factory(sample, sequence="ATGCAAAAAA")
        async_session.add(upg)
    async_session.add(group)
    await async_session.commit()

    for sample in [samples[0], samples[1]]:
        auth_headers = {"user_id": user.auth0_user_id}
        res = await http_client.delete(
            f"/v2/orgs/{group.id}/pathogens/{pathogen.slug}/samples/{sample.id}",
            headers=auth_headers,
        )
        assert res.status_code == 200
        response = res.json()
        assert response["id"] == sample.id
    # Make sure 0 and 1 were deleted and 3 is still there.
    rows = 0
    for sample in samples:
        res = await async_session.execute(
            sa.select(Sample).filter(Sample.id == sample.id)  # type: ignore
        )
        try:
            row = res.scalars().one()  # type: ignore
        except NoResultFound:
            assert sample.id in [samples[0].id, samples[1].id]
            rows += 1
            continue
        assert row.id == samples[2].id
        rows += 1
    # Make sure we actually processed the results above.
    assert rows == 3

    # Check that Accessions were deleted
    rows = 0
    for sample in samples:
        res = await async_session.execute(
            sa.select(Accession).filter(Accession.sample_id == sample.id)  # type: ignore
        )
        row = res.scalars().all()  # type: ignore
        if not row:
            assert sample.id in [samples[0].id, samples[1].id]
            rows += 1
            continue
        for item in row:
            assert item.sample_id == samples[2].id
        rows += 1
    # Make sure we actually processed the results above.
    assert rows == 3


async def test_delete_sample_failures(
    async_session: AsyncSession,
    http_client: AsyncClient,
    split_client: SplitClient,
):
    """
    Test a sample deletion failure by a user without write access
    """
    group = group_factory()
    pathogen, repo_config = setup_random_repo_configs(
        async_session, split_client=split_client
    )
    user = await userrole_factory(async_session, group)
    location = location_factory(
        "North America", "USA", "California", "Santa Barbara County"
    )
    sample = sample_factory(group, user, location, pathogen=pathogen)
    upg = uploaded_pathogen_genome_factory(sample, sequence="ATGCAAAAAA")
    async_session.add(upg)
    async_session.add(group)

    # A group that doesn't have access to our sample.
    group2 = group_factory(name="The Other Group")
    user2 = await userrole_factory(
        async_session,
        group2,
        email="test_user@othergroup.org",
        auth0_user_id="other_test_auth0_id",
    )
    location2 = location_factory(
        "North America", "USA", "California", "San Francisco County"
    )
    sample2 = sample_factory(
        group2, user2, location2, pathogen=pathogen
    )  # A sample that user2 *can* delete
    async_session.add(group2)
    await async_session.commit()

    # Request this sample as a user who shouldn't be able to delete it.
    auth_headers = {"user_id": user2.auth0_user_id}
    res = await http_client.delete(
        f"/v2/orgs/{group.id}/pathogens/{pathogen.slug}/samples/{sample.id}",
        headers=auth_headers,
    )
    assert res.status_code == 403

    # Make sure this sample isn't found under the user's group context
    auth_headers = {"user_id": user2.auth0_user_id}
    res = await http_client.delete(
        f"/v2/orgs/{group2.id}/pathogens/{pathogen.slug}/samples/{sample.id}",
        headers=auth_headers,
    )
    assert res.status_code == 404

    # Make sure our sample is still in the db.
    res = await async_session.execute(sa.select(Sample).filter(Sample.id == sample.id))  # type: ignore
    found_sample = res.scalars().one()  # type: ignore
    assert found_sample.id == sample.id

    # Test that our multi-delete endpoint fails if any samples are denied
    # We're using .request() because httpx is opinionated:
    # https://www.python-httpx.org/compatibility/#request-body-on-http-methods
    res = await http_client.request(
        method="DELETE",
        url=f"/v2/orgs/{group.id}/pathogens/{pathogen.slug}/samples/",
        content=json.dumps({"ids": [sample.id, sample2.id]}),
        headers=auth_headers,
    )
    assert res.status_code == 403

    res = await http_client.request(
        method="DELETE",
        url=f"/v2/orgs/{group2.id}/pathogens/{pathogen.slug}/samples/",
        content=json.dumps({"ids": [sample.id, sample2.id]}),
        headers=auth_headers,
    )
    assert res.status_code == 404

    # Test that our multi-delete endpoint succeeds if we only specify an owned sample
    res = await http_client.request(
        method="DELETE",
        url=f"/v2/orgs/{group2.id}/pathogens/{pathogen.slug}/samples/",
        content=json.dumps({"ids": [sample2.id]}),
        headers=auth_headers,
    )
    assert res.status_code == 200


async def make_test_samples(
    async_session: AsyncSession, pathogen: Pathogen, suffix=None
) -> Tuple[User, Group, List[Sample], Location]:
    group = group_factory(name=f"testgroup{suffix}")
    user = await userrole_factory(
        async_session,
        group,
        email=f"testemail{suffix}",
        auth0_user_id=f"testemail{suffix}",
    )
    location1 = location_factory(
        "North America", "USA", "California", f"Santa Barbara County{suffix}"
    )
    location2 = location_factory(
        "North America", "USA", "California", f"Santa Clara County{suffix}"
    )
    samples = [
        sample_factory(
            group,
            user,
            location1,
            pathogen=pathogen,
            public_identifier="path/to/sample_id1",
            private_identifier="i_dont_have_spaces1",
        ),
        sample_factory(
            group,
            user,
            location1,
            pathogen=pathogen,
            public_identifier="path/to/sample id2",
            private_identifier="i have spaces2",
        ),
        sample_factory(
            group,
            user,
            location1,
            pathogen=pathogen,
            public_identifier="path/to/sample_id3",
            private_identifier="i have spaces3",
        ),
    ]
    for sample in samples:
        upg = uploaded_pathogen_genome_factory(sample, sequence="ATGCAAAAAA")
        async_session.add(upg)
    async_session.add(group)
    async_session.add(location2)
    await async_session.commit()
    return user, group, samples, location2


async def test_update_samples_success(
    async_session: AsyncSession,
    http_client: AsyncClient,
    split_client: SplitClient,
):
    """
    Test successful sample update
    """
    pathogen, repo_config = setup_random_repo_configs(
        async_session, split_client=split_client
    )
    user, group, samples, newlocation = await make_test_samples(async_session, pathogen)
    repo_prefix = repo_config.prefix

    auth_headers = {"user_id": user.auth0_user_id}

    request_data = {
        "samples": [
            {
                "id": samples[0].id,
                "private_identifier": "new_private_identifier",
                "public_identifier": "new_public_identifier1",
                "private": True,
                "collection_location": newlocation.id,
                "sequencing_date": "2021-10-10",
                "collection_date": "2021-11-11",
            },
            {
                "id": samples[1].id,
                "public_identifier": "new_public_identifier2",
                "private_identifier": "new_private_identifier2",
                "private": False,
                "collection_location": newlocation.id,
                "sequencing_date": "2021-10-10",
                "collection_date": "2021-11-11",
            },
            {
                "id": samples[2].id,
                "public_identifier": None,
                "private_identifier": "new_public_identifier3",
                "collection_location": newlocation.id,
                "private": True,
                "sequencing_date": None,
                "collection_date": "2021-11-11",
            },
        ]
    }
    keys_to_check = [
        "private_identifier",
        "public_identifier",
        "collection_location",
        "collection_date",
        "sequencing_date",
        "private",
    ]
    reorganized_data = {}
    # Make a copy of the original sample data
    for sample in samples:
        sample_dict = {
            key: getattr(sample, key)
            for key in keys_to_check
            if key not in ["sequencing_date"]
        }
        if sample.uploaded_pathogen_genome:
            sample_dict[
                "sequencing_date"
            ] = sample.uploaded_pathogen_genome.sequencing_date
        sample_dict["collection_location"] = sample.collection_location.id
        reorganized_data[sample.id] = sample_dict

    # For any fields that got updated in our API request, update those values.
    for updated in request_data["samples"]:
        reorganized_data[updated["id"]].update(
            {key: updated.get(key) for key in keys_to_check}
        )

    # Tell SqlAlchemy to forget about the samples in its identity map
    # TODO FIXME- we shouldn't have to do this!
    group_id = group.id  # Stash this id so we can use it
    pathogen_slug = pathogen.slug  # Stash this id so we can use it
    async_session.expire_all()

    res = await http_client.put(
        f"/v2/orgs/{group_id}/pathogens/{pathogen_slug}/samples",
        json=request_data,
        headers=auth_headers,
    )
    api_response = {row["id"]: row for row in res.json()["samples"]}

    assert res.status_code == 200

    sample_fields = [
        "collection_date",
        "private",
        "private_identifier",
        "public_identifier",
    ]
    location_fields = ["collection_location"]
    genome_fields = ["sequencing_date"]
    current_year = datetime.date.today().strftime("%Y")
    for sample_id, expected in reorganized_data.items():
        # pull sample from the database to verify sample was updated correctly
        q = await async_session.execute(
            sa.select(Sample)  # type: ignore
            .options(
                joinedload(Sample.uploaded_pathogen_genome),
                joinedload(Sample.collection_location),
            )
            .filter(Sample.id == sample_id)
        )
        sample_pulled_from_db = q.scalars().one()

        for field in sample_fields + location_fields + genome_fields:
            api_response_value = api_response[sample_id].get(field)
            request_field_value = expected[field]
            if field == "public_identifier" and request_field_value is None:
                request_field_value = (
                    f"{repo_prefix}/USA/testgroupNone-{sample_id}/{current_year}"
                )
            # Handle location fields
            if field in location_fields:
                db_field_value = getattr(sample_pulled_from_db, field).id
                api_response_value = api_response_value["id"]
            # Handle UploadedPathogenGenome fields
            elif field in genome_fields:
                db_field_value = getattr(
                    sample_pulled_from_db.uploaded_pathogen_genome, field
                )
            else:
                db_field_value = getattr(sample_pulled_from_db, field)
            if "date" in field:
                db_field_value = str(db_field_value) if db_field_value else None
                request_field_value = (
                    str(request_field_value) if request_field_value else None
                )
            # Check that the DB and our API Request match
            # TODO - this isn't handling auto generated values !!!!
            assert db_field_value == request_field_value
            # Check that the DB and our API Response match.
            assert db_field_value == api_response_value


async def test_update_samples_access_denied(
    async_session: AsyncSession,
    http_client: AsyncClient,
    split_client: SplitClient,
):
    """
    Test update failures
    """
    pathogen, repo_config = setup_random_repo_configs(
        async_session, split_client=split_client
    )
    user, group, samples, newlocation = await make_test_samples(async_session, pathogen)
    user2, group2, samples2, newlocation2 = await make_test_samples(
        async_session, pathogen, suffix="2"
    )

    auth_headers = {"user_id": user.auth0_user_id}

    data = {
        "samples": [
            {
                "id": samples2[0].id,
                "private_identifier": "new_private_identifier",
                "public_identifier": "new_public_identifier",
                "collection_location": samples2[0].location_id,
                "private": True,
                "sequencing_date": None,
                "collection_date": "2021-11-11",
            }
        ]
    }

    res = await http_client.put(
        f"/v2/orgs/{group.id}/pathogens/{pathogen.slug}/samples",
        json=data,
        headers=auth_headers,
    )
    assert res.status_code == 404


async def test_update_samples_request_failures(
    async_session: AsyncSession,
    http_client: AsyncClient,
    split_client: SplitClient,
):
    """
    Test update failures
    """
    pathogen, repo_config = setup_random_repo_configs(
        async_session, split_client=split_client
    )
    user, group, samples, newlocation = await make_test_samples(async_session, pathogen)

    auth_headers = {"user_id": user.auth0_user_id}

    bad_requests = [
        [
            {
                "id": samples[0].id,
                "collection_location": 9999,  # Use a location id that doesn't exist
                "private_identifier": "new_private_identifier",
                "public_identifier": "new_public_identifier",
                "private": True,
                "sequencing_date": None,
                "collection_date": "2021-11-11",
            },
            400,
        ],
        [
            {
                "id": samples[0].id,
                "sequencing_date": "kapow",  # date deserialization failure
                "private_identifier": "new_private_identifier_1",
                "public_identifier": "new_public_identifier_1",
                "private": True,
                "collection_date": "2021-11-11",
                "collection_location": samples[0].location_id,
            },
            422,
        ],
        [
            {
                "id": samples[0].id,
                "private": True,
                "private_identifier": "new_private_identifier_2",
                "public_identifier": "",  # empty strings not allowed
                "sequencing_date": None,
                "collection_date": "2021-11-11",
                "collection_location": samples[0].location_id,
            },
            422,
        ],
        [
            {
                "id": samples[0].id,
                "private": "something",  # Bad boolean
                "private_identifier": "new_private_identifier_3",
                "public_identifier": "new_public_identifier_3",
                "sequencing_date": None,
                "collection_date": "2021-11-11",
                "collection_location": samples[0].location_id,
            },
            422,
        ],
        [
            {
                "id": samples[0].id,
                "public_identifier": samples[
                    1
                ].public_identifier,  # Trigger duplicate identifier error
                "private_identifier": "new_private_identifier_4",
                "private": True,
                "sequencing_date": None,
                "collection_date": "2021-11-11",
                "collection_location": samples[0].location_id,
            },
            400,
        ],
        [
            {
                "id": samples[0].id,
                "private_identifier": samples[
                    1
                ].private_identifier,  # Trigger duplicate identifier error
                "public_identifier": "new_public_identifier_5",
                "private": True,
                "sequencing_date": None,
                "collection_date": "2021-11-11",
                "collection_location": samples[0].location_id,
            },
            400,
        ],
    ]
    for request, response_code in bad_requests:
        data = {"samples": [request]}

        res = await http_client.put(
            f"/v2/orgs/{group.id}/pathogens/{pathogen.slug}/samples",
            json=data,
            headers=auth_headers,
        )
        assert res.status_code == response_code


async def setup_validation_data(async_session: AsyncSession, split_client: SplitClient):
    group = group_factory()
    pathogen, repo_config = setup_random_repo_configs(
        async_session, split_client=split_client
    )
    repo = repo_config.public_repository
    user = await userrole_factory(async_session, group)
    location = location_factory(
        "North America", "USA", "California", "Santa Barbara County"
    )
    sample = sample_factory(group, user, location, pathogen=pathogen)
    strain_sample = repo_metadata_factory(pathogen, repo)
    isl_sample = repo_metadata_factory(
        pathogen, repo, strain="USA/ISL-TEST/hCov-19", isl="EPI_ISL_3141592"
    )
    async_session.add(sample)
    async_session.add(strain_sample)
    async_session.add(isl_sample)
    await async_session.commit()

    return user, group, pathogen, repo, sample, strain_sample, isl_sample, repo_config


async def test_validation_endpoint(
    async_session: AsyncSession, http_client: AsyncClient, split_client: SplitClient
):
    """
    Test that validation endpoint is correctly identifying identifiers that are in the DB, and that samples are properly stripped of hCoV-19/ prefix
    """

    (
        user,
        group,
        pathogen,
        _,
        sample,
        gisaid_sample,
        isl_sample,
        repo_config,
    ) = await setup_validation_data(async_session, split_client)

    # add hCoV-19/ as prefix to gisaid identifier to check that stripping of prefix is being done correctly
    data = {
        "sample_ids": [
            sample.public_identifier,
            f"{repo_config.prefix}/{gisaid_sample.strain}",
            isl_sample.isl,
        ],
    }
    auth_headers = {"user_id": user.auth0_user_id}
    res = await http_client.post(
        f"/v2/orgs/{group.id}/pathogens/{pathogen.slug}/samples/validate_ids/",
        json=data,
        headers=auth_headers,
    )

    assert res.status_code == 200
    response = res.json()
    assert response["missing_sample_ids"] == []


async def test_validation_endpoint_missing_identifier(
    async_session: AsyncSession, http_client: AsyncClient, split_client: SplitClient
):
    """
    Test that validation endpoint is correctly identifying identifiers that are not aspen public or private ids or gisaid ids
    """

    (
        user,
        group,
        pathogen,
        _,
        sample,
        gisaid_sample,
        isl_sample,
        _,
    ) = await setup_validation_data(async_session, split_client)
    data = {
        "sample_ids": [
            sample.public_identifier,
            gisaid_sample.strain,
            isl_sample.isl,
            "this_is_missing",
        ],
    }
    auth_headers = {"user_id": user.auth0_user_id}
    res = await http_client.post(
        f"/v2/orgs/{group.id}/pathogens/{pathogen.slug}/samples/validate_ids/",
        json=data,
        headers=auth_headers,
    )

    # request should not fail, should return list of samples that are missing from the DB
    assert res.status_code == 200
    response = res.json()
    assert response["missing_sample_ids"] == ["this_is_missing"]<|MERGE_RESOLUTION|>--- conflicted
+++ resolved
@@ -83,15 +83,7 @@
                 pathogen=pathogen,
             )
         )
-<<<<<<< HEAD
-        uploaded_pathogen_genomes.append(
-            uploaded_pathogen_genome_factory(
-                samples[i]
-            )
-        )
-=======
         uploaded_pathogen_genomes.append(uploaded_pathogen_genome_factory(samples[i]))
->>>>>>> d606b0ea
         qc_metrics.append(sample_qc_metrics_factory(samples[i], qc_score=f"{i}"))
         if pathogen.slug == "SC2":
             sample_lineages.append(
@@ -272,15 +264,7 @@
                 pathogen=pathogen,
             )
         )
-<<<<<<< HEAD
-        uploaded_pathogen_genomes.append(
-            uploaded_pathogen_genome_factory(
-                samples[i]
-            )
-        )
-=======
         uploaded_pathogen_genomes.append(uploaded_pathogen_genome_factory(samples[i]))
->>>>>>> d606b0ea
         if pathogen.slug == "SC2":
             sample_lineages.append(
                 sample_lineage_factory(samples[i], raw_lineage_output=pangolin_output)
