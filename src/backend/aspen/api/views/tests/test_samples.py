import datetime
import json
from typing import Any, List, Optional, Tuple

import pytest
import sqlalchemy as sa
from httpx import AsyncClient
from sqlalchemy.ext.asyncio import AsyncSession
from sqlalchemy.orm import joinedload
from sqlalchemy.orm.exc import NoResultFound

from aspen.api.schemas.base import convert_datetime_to_iso_8601
from aspen.database.models import (
    Accession,
    Group,
    Location,
    Pathogen,
    Sample,
    SampleLineage,
    SampleQCMetric,
    UploadedPathogenGenome,
    User,
)
from aspen.test_infra.models.lineage import sample_lineage_factory
from aspen.test_infra.models.location import location_factory
from aspen.test_infra.models.pathogen import pathogen_factory
from aspen.test_infra.models.pathogen_repo_config import setup_random_repo_configs
from aspen.test_infra.models.repo_metadata import repo_metadata_factory
from aspen.test_infra.models.sample import sample_factory
from aspen.test_infra.models.sample_mutations import sample_mutations_factory
from aspen.test_infra.models.sample_qc_metrics import sample_qc_metrics_factory
from aspen.test_infra.models.sequences import uploaded_pathogen_genome_factory
from aspen.test_infra.models.usergroup import (
    group_factory,
    grouprole_factory,
    userrole_factory,
)
from aspen.util.split import SplitClient

# All test coroutines will be treated as marked.
pytestmark = pytest.mark.asyncio


# test LIST samples #


async def test_samples_list(
    async_session: AsyncSession,
    http_client: AsyncClient,
):
    group = group_factory()
    user = await userrole_factory(async_session, group)
    location = location_factory(
        "North America", "USA", "California", "Santa Barbara County"
    )
    pangolin_output = {
        "scorpio_call": "B.1.167",
        "scorpio_support": "0.775",
        "qc_status": "pass",
    }
    # For non-COVID pathogens, lineage last_updated based on dataset's tag
    reference_dataset_tag = "2021-06-25T00:00:00Z"
    nextclade_lineage_last_updated = "2021-06-25"

    sc2 = pathogen_factory("SC2", "SARS-Cov-2")
    mpx = pathogen_factory("MPX", "MPX")

    # Make multiple samples
    samples: List[Sample] = []
    uploaded_pathogen_genomes: List[UploadedPathogenGenome] = []
    qc_metrics: List[SampleQCMetric] = []
    sample_lineages: List[SampleLineage] = []
    for i in range(4):
        pathogen = sc2 if i < 2 else mpx
        samples.append(
            sample_factory(
                group,
                user,
                location,
                private=True,
                private_identifier=f"private{i}",
                public_identifier=f"public{i}",
                pathogen=pathogen,
            )
        )
        uploaded_pathogen_genomes.append(
            uploaded_pathogen_genome_factory(
                samples[i]
            )
        )
        qc_metrics.append(sample_qc_metrics_factory(samples[i], qc_score=f"{i}"))
        if pathogen.slug == "SC2":
            sample_lineages.append(
                sample_lineage_factory(samples[i], raw_lineage_output=pangolin_output)
            )
        else:
            sample_lineages.append(
                sample_lineage_factory(
                    samples[i], reference_dataset_tag=reference_dataset_tag
                )
            )

    async_session.add(group)
    await async_session.commit()

    auth_headers = {"user_id": user.auth0_user_id}
    pathogen_specific = {  # type: ignore
        sc2: {
            "id_range": range(2),
            "url": f"/v2/orgs/{group.id}/pathogens/SC2/samples/",
        },
        mpx: {
            "id_range": range(2, 4),
            "url": f"/v2/orgs/{group.id}/pathogens/MPX/samples/",
        },
        # test support for old style urls
        "no pathogen": {
            "id_range": range(2),
            "url": f"/v2/orgs/{group.id}/samples/",
        },
    }
    for pathogen, params in pathogen_specific.items():  # type: ignore

        res = await http_client.get(
            params["url"],  # type: ignore
            headers=auth_headers,
        )
        response = res.json()
        if pathogen != "no pathogen":
            pathogen_data = {
                "id": pathogen.id,
                "slug": pathogen.slug,
                "name": pathogen.name,
            }
        else:
            # fill with sc2 as that is the current default
            pathogen_data = {
                "id": sc2.id,
                "slug": sc2.slug,
                "name": sc2.name,
            }
        # Pangolin/SC2 and Nextclade/not-SC2 expose lineage update differently
        expected_lineage_last_updated = nextclade_lineage_last_updated
        if pathogen_data["id"] == sc2.id:
            expected_lineage_last_updated = sample_lineages[i].last_updated.strftime(
                "%Y-%m-%d"
            )

        expected = {
            "samples": [
                {
                    "id": samples[i].id,
                    "collection_date": str(samples[i].collection_date),
                    "collection_location": {
                        "id": location.id,
                        "region": location.region,
                        "country": location.country,
                        "division": location.division,
                        "location": location.location,
                    },
                    "gisaid": {
                        "status": "Accepted",
                        "gisaid_id": samples[i].accessions[0].accession,
                    },
                    "pathogen": pathogen_data,
                    "private_identifier": samples[i].private_identifier,
                    "public_identifier": samples[i].public_identifier,
                    "uploaded_by": {"id": user.id, "name": user.name},
                    "upload_date": convert_datetime_to_iso_8601(
                        uploaded_pathogen_genomes[i].upload_date
                    ),
                    "sequencing_date": str(
                        uploaded_pathogen_genomes[i].sequencing_date
                    ),
                    "private": True,
                    "submitting_group": {
                        "id": group.id,
                        "name": group.name,
                    },
                    "qc_metrics": [
                        {
                            "qc_score": qc_metrics[i].qc_score,
                            "qc_software_version": qc_metrics[i].qc_software_version,
                            "qc_status": qc_metrics[i].qc_status,
                            "qc_caller": qc_metrics[i].qc_caller.value,
                            "reference_dataset_name": qc_metrics[
                                i
                            ].reference_dataset_name,
                            "reference_sequence_accession": qc_metrics[
                                i
                            ].reference_sequence_accession,
                            "reference_dataset_tag": qc_metrics[
                                i
                            ].reference_dataset_tag,
                        }
                    ],
                    "lineages": [
                        {
                            "lineage_type": sample_lineages[i].lineage_type.value,
                            "lineage": sample_lineages[i].lineage,
                            "lineage_software_version": sample_lineages[
                                i
                            ].lineage_software_version,
                            "lineage_probability": sample_lineages[
                                i
                            ].lineage_probability,
                            "last_updated": expected_lineage_last_updated,
                            "reference_dataset_name": sample_lineages[
                                i
                            ].reference_dataset_name,
                            "reference_sequence_accession": sample_lineages[
                                i
                            ].reference_sequence_accession,
                            "reference_dataset_tag": sample_lineages[
                                i
                            ].reference_dataset_tag,
                            "scorpio_call": sample_lineages[i].raw_lineage_output.get(
                                "scorpio_call"
                            ),
                            "scorpio_support": sample_lineages[
                                i
                            ].raw_lineage_output.get("scorpio_support"),
                            "qc_status": qc_metrics[i].qc_status,
                        }
                    ],
                }
                for i in params["id_range"]  # type: ignore
            ]
        }
        assert response == expected


async def test_samples_list_no_qc_status(
    async_session: AsyncSession,
    http_client: AsyncClient,
):
    group = group_factory()
    user = await userrole_factory(async_session, group)
    location = location_factory(
        "North America", "USA", "California", "Santa Barbara County"
    )
    pangolin_output = {
        "scorpio_call": "B.1.167",
        "scorpio_support": "0.775",
        "qc_status": "pass",
    }
    # For non-COVID pathogens, lineage last_updated based on dataset's tag
    reference_dataset_tag = "2021-06-25T00:00:00Z"
    nextclade_lineage_last_updated = "2021-06-25"

    sc2 = pathogen_factory("SC2", "SARS-Cov-2")
    mpx = pathogen_factory("MPX", "MPX")

    # Make multiple samples
    samples: List[Sample] = []
    uploaded_pathogen_genomes: List[UploadedPathogenGenome] = []
    sample_lineages: List[SampleLineage] = []
    for i in range(4):
        pathogen = sc2 if i < 2 else mpx
        samples.append(
            sample_factory(
                group,
                user,
                location,
                private=True,
                private_identifier=f"private{i}",
                public_identifier=f"public{i}",
                pathogen=pathogen,
            )
        )
        uploaded_pathogen_genomes.append(
            uploaded_pathogen_genome_factory(
                samples[i]
            )
        )
        if pathogen.slug == "SC2":
            sample_lineages.append(
                sample_lineage_factory(samples[i], raw_lineage_output=pangolin_output)
            )
        else:
            sample_lineages.append(
                sample_lineage_factory(
                    samples[i], reference_dataset_tag=reference_dataset_tag
                )
            )

    async_session.add(group)
    await async_session.commit()

    auth_headers = {"user_id": user.auth0_user_id}
    pathogen_specific = {  # type: ignore
        sc2: {
            "id_range": range(2),
            "url": f"/v2/orgs/{group.id}/pathogens/SC2/samples/",
        },
        mpx: {
            "id_range": range(2, 4),
            "url": f"/v2/orgs/{group.id}/pathogens/MPX/samples/",
        },
        # test support for old style urls
        "no pathogen": {
            "id_range": range(2),
            "url": f"/v2/orgs/{group.id}/samples/",
        },
    }
    for pathogen, params in pathogen_specific.items():  # type: ignore

        res = await http_client.get(
            params["url"],  # type: ignore
            headers=auth_headers,
        )
        response = res.json()
        if pathogen != "no pathogen":
            pathogen_data = {
                "id": pathogen.id,
                "slug": pathogen.slug,
                "name": pathogen.name,
            }
        else:
            # fill with sc2 as that is the current default
            pathogen_data = {
                "id": sc2.id,
                "slug": sc2.slug,
                "name": sc2.name,
            }
        # Pangolin/SC2 and Nextclade/not-SC2 expose lineage update differently
        expected_lineage_last_updated = nextclade_lineage_last_updated
        if pathogen_data["id"] == sc2.id:
            expected_lineage_last_updated = sample_lineages[i].last_updated.strftime(
                "%Y-%m-%d"
            )

        expected = {
            "samples": [
                {
                    "id": samples[i].id,
                    "collection_date": str(samples[i].collection_date),
                    "collection_location": {
                        "id": location.id,
                        "region": location.region,
                        "country": location.country,
                        "division": location.division,
                        "location": location.location,
                    },
                    "gisaid": {
                        "status": "Accepted",
                        "gisaid_id": samples[i].accessions[0].accession,
                    },
                    "pathogen": pathogen_data,
                    "private_identifier": samples[i].private_identifier,
                    "public_identifier": samples[i].public_identifier,
                    "uploaded_by": {"id": user.id, "name": user.name},
                    "upload_date": convert_datetime_to_iso_8601(
                        uploaded_pathogen_genomes[i].upload_date
                    ),
                    "sequencing_date": str(
                        uploaded_pathogen_genomes[i].sequencing_date
                    ),
                    "private": True,
                    "submitting_group": {
                        "id": group.id,
                        "name": group.name,
                    },
                    "qc_metrics": [],
                    "lineages": [
                        {
                            "lineage_type": sample_lineages[i].lineage_type.value,
                            "lineage": sample_lineages[i].lineage,
                            "lineage_software_version": sample_lineages[
                                i
                            ].lineage_software_version,
                            "lineage_probability": sample_lineages[
                                i
                            ].lineage_probability,
                            "last_updated": expected_lineage_last_updated,
                            "reference_dataset_name": sample_lineages[
                                i
                            ].reference_dataset_name,
                            "reference_sequence_accession": sample_lineages[
                                i
                            ].reference_sequence_accession,
                            "reference_dataset_tag": sample_lineages[
                                i
                            ].reference_dataset_tag,
                            "scorpio_call": sample_lineages[i].raw_lineage_output.get(
                                "scorpio_call"
                            ),
                            "scorpio_support": sample_lineages[
                                i
                            ].raw_lineage_output.get("scorpio_support"),
                            "qc_status": None,
                        }
                    ],
                }
                for i in params["id_range"]  # type: ignore
            ]
        }
        assert response == expected

    # test that passing in a dud slug will raise exception
    res = await http_client.get(
        f"/v2/orgs/{group.id}/pathogens/WRONG/samples/",
        headers=auth_headers,
    )
    assert res.status_code == 400
    assert res.text == '{"error":"Invalid pathogen slug"}'


async def test_samples_view_gisaid_rejected(
    async_session: AsyncSession,
    http_client: AsyncClient,
):
    group = group_factory()
    user = await userrole_factory(async_session, group)
    location = location_factory(
        "North America", "USA", "California", "Santa Barbara County"
    )
    sc2 = pathogen_factory("SC2", "SARS-Cov-2")
    sample = sample_factory(group, user, location, accessions={}, pathogen=sc2)
    # Test no GISAID accession logic
    uploaded_pathogen_genome = uploaded_pathogen_genome_factory(
        sample,
    )

    async_session.add(group)
    await async_session.commit()

    auth_headers = {"user_id": user.auth0_user_id}
    res = await http_client.get(
        f"/v2/orgs/{group.id}/pathogens/{sc2.slug}/samples/",
        headers=auth_headers,
    )
    response = res.json()
    expected = {
        "samples": [
            {
                "id": sample.id,
                "collection_date": str(sample.collection_date),
                "collection_location": {
                    "id": location.id,
                    "region": location.region,
                    "country": location.country,
                    "division": location.division,
                    "location": location.location,
                },
                "gisaid": {"status": "Not Found", "gisaid_id": None},
                "private_identifier": sample.private_identifier,
                "public_identifier": sample.public_identifier,
                "upload_date": convert_datetime_to_iso_8601(
                    uploaded_pathogen_genome.upload_date
                ),
                "sequencing_date": str(uploaded_pathogen_genome.sequencing_date),
                "pathogen": {"id": sc2.id, "slug": sc2.slug, "name": sc2.name},
                "private": False,
                "submitting_group": {
                    "id": group.id,
                    "name": group.name,
                },
                "uploaded_by": {"id": user.id, "name": user.name},
                "qc_metrics": [],
                "lineages": [],
            }
        ]
    }
    assert response == expected


async def test_samples_view_gisaid_no_info(
    async_session: AsyncSession,
    http_client: AsyncClient,
):
    group = group_factory()
    user = await userrole_factory(async_session, group)
    location = location_factory(
        "North America", "USA", "California", "Santa Barbara County"
    )
    sc2 = pathogen_factory("SC2", "SARS-Cov-2")
    sample = sample_factory(group, user, location, accessions={}, pathogen=sc2)
    # Test no GISAID accession logic
    uploaded_pathogen_genome = uploaded_pathogen_genome_factory(
        sample,
    )

    async_session.add(group)
    await async_session.commit()

    auth_headers = {"user_id": user.auth0_user_id}
    res = await http_client.get(
        f"/v2/orgs/{group.id}/pathogens/{sc2.slug}/samples/",
        headers=auth_headers,
    )
    response = res.json()

    expected = {
        "samples": [
            {
                "id": sample.id,
                "collection_date": str(sample.collection_date),
                "collection_location": {
                    "id": location.id,
                    "region": location.region,
                    "country": location.country,
                    "division": location.division,
                    "location": location.location,
                },
                "gisaid": {"status": "Not Found", "gisaid_id": None},
                "private_identifier": sample.private_identifier,
                "public_identifier": sample.public_identifier,
                "upload_date": convert_datetime_to_iso_8601(
                    uploaded_pathogen_genome.upload_date
                ),
                "sequencing_date": str(uploaded_pathogen_genome.sequencing_date),
                "pathogen": {"id": sc2.id, "slug": sc2.slug, "name": sc2.name},
                "private": False,
                "submitting_group": {
                    "id": group.id,
                    "name": group.name,
                },
                "uploaded_by": {"id": user.id, "name": user.name},
                "qc_metrics": [],
                "lineages": [],
            }
        ]
    }
    assert response == expected


# Helper function for cansee tests
async def _test_samples_view_cansee(
    async_session: AsyncSession,
    http_client: AsyncClient,
    group_roles: List[str],
    user_factory_kwargs: Optional[dict] = None,
) -> Tuple[Sample, UploadedPathogenGenome, Pathogen, Any]:
    user_factory_kwargs = user_factory_kwargs or {}
    owner_group = group_factory()
    viewer_group = group_factory(name="cdph")
    user = await userrole_factory(async_session, viewer_group, **user_factory_kwargs)
    location = location_factory(
        "North America", "USA", "California", "Santa Barbara County"
    )
    sc2 = pathogen_factory("SC2", "SARS-Cov-2")
    sample = sample_factory(owner_group, user, location, pathogen=sc2)
    # create a private sample as well to make sure it doesn't get shown unless admin
    private_sample = sample_factory(
        owner_group,
        user,
        location,
        private=True,
        pathogen=sc2,
        private_identifier="private_id",
        public_identifier="public_id_2",
    )
    uploaded_pathogen_genome_factory(
        private_sample,
    )

    uploaded_pathogen_genome = uploaded_pathogen_genome_factory(sample)
    roles = []
    for role in group_roles:
        roles.extend(
            await grouprole_factory(async_session, owner_group, viewer_group, role)
        )
    async_session.add_all(roles + [owner_group, viewer_group])
    await async_session.commit()

    auth_headers = {"user_id": user.auth0_user_id}
    res = await http_client.get(
        f"/v2/orgs/{viewer_group.id}/pathogens/{sc2.slug}/samples/",
        headers=auth_headers,
    )
    response = res.json()

    return (
        sample,
        uploaded_pathogen_genome,
        sc2,
        response,
    )


async def test_samples_view_no_cansee(
    async_session: AsyncSession, http_client: AsyncClient
):
    _, _, _, response = await _test_samples_view_cansee(
        async_session,
        http_client,
        group_roles=[],
    )
    assert response["samples"] == []


async def test_samples_view_cansee(
    async_session: AsyncSession,
    http_client: AsyncClient,
):
    _, _, _, response = await _test_samples_view_cansee(
        async_session,
        http_client,
        group_roles=["viewer"],
    )

    # no private identifier in the output.
    samples = response["samples"]
    assert len(samples) == 1
    assert isinstance(samples[0].get("public_identifier", None), str)
    assert samples[0].get("private_identifier", None) is None


async def test_samples_view_cansee_all(
    async_session: AsyncSession,
    http_client: AsyncClient,
):

    (
        sample,
        uploaded_pathogen_genome,
        pathogen,
        response,
    ) = await _test_samples_view_cansee(
        async_session,
        http_client,
        group_roles=["viewer"],
    )

    # yes private identifier in the output.
    assert response["samples"] == [
        {
            "id": sample.id,
            "collection_date": str(sample.collection_date),
            "collection_location": {
                "id": sample.collection_location.id,
                "region": sample.collection_location.region,
                "country": sample.collection_location.country,
                "division": sample.collection_location.division,
                "location": sample.collection_location.location,
            },
            "gisaid": {
                "status": "Accepted",
                "gisaid_id": sample.accessions[0].accession,
            },
            "private_identifier": None,
            "public_identifier": sample.public_identifier,
            "upload_date": convert_datetime_to_iso_8601(
                uploaded_pathogen_genome.upload_date
            ),
            "sequencing_date": str(uploaded_pathogen_genome.sequencing_date),
            "pathogen": {
                "id": pathogen.id,
                "slug": pathogen.slug,
                "name": pathogen.name,
            },
            "private": False,
            "submitting_group": {
                "id": sample.submitting_group.id,
                "name": "groupname",
            },
            "uploaded_by": {
                "id": 1,
                "name": "test",
            },
            "qc_metrics": [],
            "lineages": [],
        }
    ]


async def test_samples_view_no_pangolin(
    async_session: AsyncSession, http_client: AsyncClient
):
    group = group_factory()
    user = await userrole_factory(async_session, group)
    location = location_factory(
        "North America", "USA", "California", "Santa Barbara County"
    )
    sc2 = pathogen_factory("SC2", "SARS-Cov-2")
    sample = sample_factory(group, user, location, pathogen=sc2)
<<<<<<< HEAD
    uploaded_pathogen_genome = uploaded_pathogen_genome_factory(
        sample
    )
=======
    uploaded_pathogen_genome = uploaded_pathogen_genome_factory(sample)
>>>>>>> 32f4f111
    async_session.add(group)
    await async_session.commit()

    auth_headers = {"user_id": user.auth0_user_id}
    res = await http_client.get(
        f"/v2/orgs/{group.id}/pathogens/{sc2.slug}/samples/",
        headers=auth_headers,
    )
    response = res.json()
    expected = {
        "samples": [
            {
                "id": sample.id,
                "collection_date": str(sample.collection_date),
                "collection_location": {
                    "id": location.id,
                    "region": location.region,
                    "country": location.country,
                    "division": location.division,
                    "location": location.location,
                },
                "gisaid": {
                    "status": "Accepted",
                    "gisaid_id": sample.accessions[0].accession,
                },
                "private_identifier": sample.private_identifier,
                "public_identifier": sample.public_identifier,
                "upload_date": convert_datetime_to_iso_8601(
                    uploaded_pathogen_genome.upload_date
                ),
                "sequencing_date": str(uploaded_pathogen_genome.sequencing_date),
                "pathogen": {"id": sc2.id, "slug": sc2.slug, "name": sc2.name},
                "private": False,
                "submitting_group": {
                    "id": group.id,
                    "name": group.name,
                },
                "uploaded_by": {"id": user.id, "name": user.name},
                "qc_metrics": [],
                "lineages": [],
            }
        ]
    }
    assert response == expected


# test DELETE samples #


async def test_bulk_delete_sample_success(
    async_session: AsyncSession,
    http_client: AsyncClient,
    split_client: SplitClient,
):
    """
    Test successful sample deletion by ID
    """
    pathogen, repo_config = setup_random_repo_configs(
        async_session, split_client=split_client
    )
    group = group_factory()
    user = await userrole_factory(async_session, group)
    location = location_factory(
        "North America", "USA", "California", "Santa Barbara County"
    )
    samples = [
        sample_factory(
            group,
            user,
            location,
            pathogen=pathogen,
            public_identifier="path/to/sample_id1",
            private_identifier="i_dont_have_spaces1",
        ),
        sample_factory(
            group,
            user,
            location,
            pathogen=pathogen,
            public_identifier="path/to/sample id2",
            private_identifier="i have spaces2",
        ),
        sample_factory(
            group,
            user,
            location,
            pathogen=pathogen,
            public_identifier="path/to/sample_id3",
            private_identifier="i have spaces3",
        ),
    ]
    for sample in samples:
        async_session.add(
            uploaded_pathogen_genome_factory(sample, sequence="ATGCAAAAAA")
        )
        async_session.add(sample_qc_metrics_factory(sample))
        async_session.add(sample_mutations_factory(sample))
        async_session.add(sample_lineage_factory(sample))
    async_session.add(group)
    await async_session.commit()

    body = {"ids": [sample.id for sample in samples]}
    auth_headers = {"user_id": user.auth0_user_id}
    res = await http_client.request(
        "DELETE",
        f"/v2/orgs/{group.id}/pathogens/{pathogen.slug}/samples/",
        json=body,
        headers=auth_headers,
    )
    assert res.status_code == 200
    response = res.json()
    assert set(response["ids"]) == set(body["ids"])
    # Make sure all our samples were deleted
    rows = 0
    for sample in samples:
        res = await async_session.execute(
            sa.select(Sample).filter(Sample.id == sample.id)  # type: ignore
        )
        try:
            _ = res.scalars().one()  # type: ignore
        except NoResultFound:
            rows += 1
    # Make sure we actually processed the results above.
    assert rows == 3


async def test_delete_sample_success(
    async_session: AsyncSession,
    http_client: AsyncClient,
    split_client: SplitClient,
):
    """
    Test successful sample deletion by ID
    """
    pathogen, repo_config = setup_random_repo_configs(
        async_session, split_client=split_client
    )
    group = group_factory()
    user = await userrole_factory(async_session, group)
    location = location_factory(
        "North America", "USA", "California", "Santa Barbara County"
    )
    samples = [
        sample_factory(
            group,
            user,
            location,
            pathogen=pathogen,
            public_identifier="path/to/sample_id1",
            private_identifier="i_dont_have_spaces1",
        ),
        sample_factory(
            group,
            user,
            location,
            pathogen=pathogen,
            public_identifier="path/to/sample id2",
            private_identifier="i have spaces2",
        ),
        sample_factory(
            group,
            user,
            location,
            pathogen=pathogen,
            public_identifier="path/to/sample_id3",
            private_identifier="i have spaces3",
        ),
    ]
    for sample in samples:
        upg = uploaded_pathogen_genome_factory(sample, sequence="ATGCAAAAAA")
        async_session.add(upg)
    async_session.add(group)
    await async_session.commit()

    for sample in [samples[0], samples[1]]:
        auth_headers = {"user_id": user.auth0_user_id}
        res = await http_client.delete(
            f"/v2/orgs/{group.id}/pathogens/{pathogen.slug}/samples/{sample.id}",
            headers=auth_headers,
        )
        assert res.status_code == 200
        response = res.json()
        assert response["id"] == sample.id
    # Make sure 0 and 1 were deleted and 3 is still there.
    rows = 0
    for sample in samples:
        res = await async_session.execute(
            sa.select(Sample).filter(Sample.id == sample.id)  # type: ignore
        )
        try:
            row = res.scalars().one()  # type: ignore
        except NoResultFound:
            assert sample.id in [samples[0].id, samples[1].id]
            rows += 1
            continue
        assert row.id == samples[2].id
        rows += 1
    # Make sure we actually processed the results above.
    assert rows == 3

    # Check that Accessions were deleted
    rows = 0
    for sample in samples:
        res = await async_session.execute(
            sa.select(Accession).filter(Accession.sample_id == sample.id)  # type: ignore
        )
        row = res.scalars().all()  # type: ignore
        if not row:
            assert sample.id in [samples[0].id, samples[1].id]
            rows += 1
            continue
        for item in row:
            assert item.sample_id == samples[2].id
        rows += 1
    # Make sure we actually processed the results above.
    assert rows == 3


async def test_delete_sample_failures(
    async_session: AsyncSession,
    http_client: AsyncClient,
    split_client: SplitClient,
):
    """
    Test a sample deletion failure by a user without write access
    """
    group = group_factory()
    pathogen, repo_config = setup_random_repo_configs(
        async_session, split_client=split_client
    )
    user = await userrole_factory(async_session, group)
    location = location_factory(
        "North America", "USA", "California", "Santa Barbara County"
    )
    sample = sample_factory(group, user, location, pathogen=pathogen)
    upg = uploaded_pathogen_genome_factory(sample, sequence="ATGCAAAAAA")
    async_session.add(upg)
    async_session.add(group)

    # A group that doesn't have access to our sample.
    group2 = group_factory(name="The Other Group")
    user2 = await userrole_factory(
        async_session,
        group2,
        email="test_user@othergroup.org",
        auth0_user_id="other_test_auth0_id",
    )
    location2 = location_factory(
        "North America", "USA", "California", "San Francisco County"
    )
    sample2 = sample_factory(
        group2, user2, location2, pathogen=pathogen
    )  # A sample that user2 *can* delete
    async_session.add(group2)
    await async_session.commit()

    # Request this sample as a user who shouldn't be able to delete it.
    auth_headers = {"user_id": user2.auth0_user_id}
    res = await http_client.delete(
        f"/v2/orgs/{group.id}/pathogens/{pathogen.slug}/samples/{sample.id}",
        headers=auth_headers,
    )
    assert res.status_code == 403

    # Make sure this sample isn't found under the user's group context
    auth_headers = {"user_id": user2.auth0_user_id}
    res = await http_client.delete(
        f"/v2/orgs/{group2.id}/pathogens/{pathogen.slug}/samples/{sample.id}",
        headers=auth_headers,
    )
    assert res.status_code == 404

    # Make sure our sample is still in the db.
    res = await async_session.execute(sa.select(Sample).filter(Sample.id == sample.id))  # type: ignore
    found_sample = res.scalars().one()  # type: ignore
    assert found_sample.id == sample.id

    # Test that our multi-delete endpoint fails if any samples are denied
    # We're using .request() because httpx is opinionated:
    # https://www.python-httpx.org/compatibility/#request-body-on-http-methods
    res = await http_client.request(
        method="DELETE",
        url=f"/v2/orgs/{group.id}/pathogens/{pathogen.slug}/samples/",
        content=json.dumps({"ids": [sample.id, sample2.id]}),
        headers=auth_headers,
    )
    assert res.status_code == 403

    res = await http_client.request(
        method="DELETE",
        url=f"/v2/orgs/{group2.id}/pathogens/{pathogen.slug}/samples/",
        content=json.dumps({"ids": [sample.id, sample2.id]}),
        headers=auth_headers,
    )
    assert res.status_code == 404

    # Test that our multi-delete endpoint succeeds if we only specify an owned sample
    res = await http_client.request(
        method="DELETE",
        url=f"/v2/orgs/{group2.id}/pathogens/{pathogen.slug}/samples/",
        content=json.dumps({"ids": [sample2.id]}),
        headers=auth_headers,
    )
    assert res.status_code == 200


async def make_test_samples(
    async_session: AsyncSession, pathogen: Pathogen, suffix=None
) -> Tuple[User, Group, List[Sample], Location]:
    group = group_factory(name=f"testgroup{suffix}")
    user = await userrole_factory(
        async_session,
        group,
        email=f"testemail{suffix}",
        auth0_user_id=f"testemail{suffix}",
    )
    location1 = location_factory(
        "North America", "USA", "California", f"Santa Barbara County{suffix}"
    )
    location2 = location_factory(
        "North America", "USA", "California", f"Santa Clara County{suffix}"
    )
    samples = [
        sample_factory(
            group,
            user,
            location1,
            pathogen=pathogen,
            public_identifier="path/to/sample_id1",
            private_identifier="i_dont_have_spaces1",
        ),
        sample_factory(
            group,
            user,
            location1,
            pathogen=pathogen,
            public_identifier="path/to/sample id2",
            private_identifier="i have spaces2",
        ),
        sample_factory(
            group,
            user,
            location1,
            pathogen=pathogen,
            public_identifier="path/to/sample_id3",
            private_identifier="i have spaces3",
        ),
    ]
    for sample in samples:
        upg = uploaded_pathogen_genome_factory(sample, sequence="ATGCAAAAAA")
        async_session.add(upg)
    async_session.add(group)
    async_session.add(location2)
    await async_session.commit()
    return user, group, samples, location2


async def test_update_samples_success(
    async_session: AsyncSession,
    http_client: AsyncClient,
    split_client: SplitClient,
):
    """
    Test successful sample update
    """
    pathogen, repo_config = setup_random_repo_configs(
        async_session, split_client=split_client
    )
    user, group, samples, newlocation = await make_test_samples(async_session, pathogen)
    repo_prefix = repo_config.prefix

    auth_headers = {"user_id": user.auth0_user_id}

    request_data = {
        "samples": [
            {
                "id": samples[0].id,
                "private_identifier": "new_private_identifier",
                "public_identifier": "new_public_identifier1",
                "private": True,
                "collection_location": newlocation.id,
                "sequencing_date": "2021-10-10",
                "collection_date": "2021-11-11",
            },
            {
                "id": samples[1].id,
                "public_identifier": "new_public_identifier2",
                "private_identifier": "new_private_identifier2",
                "private": False,
                "collection_location": newlocation.id,
                "sequencing_date": "2021-10-10",
                "collection_date": "2021-11-11",
            },
            {
                "id": samples[2].id,
                "public_identifier": None,
                "private_identifier": "new_public_identifier3",
                "collection_location": newlocation.id,
                "private": True,
                "sequencing_date": None,
                "collection_date": "2021-11-11",
            },
        ]
    }
    keys_to_check = [
        "private_identifier",
        "public_identifier",
        "collection_location",
        "collection_date",
        "sequencing_date",
        "private",
    ]
    reorganized_data = {}
    # Make a copy of the original sample data
    for sample in samples:
        sample_dict = {
            key: getattr(sample, key)
            for key in keys_to_check
            if key not in ["sequencing_date"]
        }
        if sample.uploaded_pathogen_genome:
            sample_dict[
                "sequencing_date"
            ] = sample.uploaded_pathogen_genome.sequencing_date
        sample_dict["collection_location"] = sample.collection_location.id
        reorganized_data[sample.id] = sample_dict

    # For any fields that got updated in our API request, update those values.
    for updated in request_data["samples"]:
        reorganized_data[updated["id"]].update(
            {key: updated.get(key) for key in keys_to_check}
        )

    # Tell SqlAlchemy to forget about the samples in its identity map
    # TODO FIXME- we shouldn't have to do this!
    group_id = group.id  # Stash this id so we can use it
    pathogen_slug = pathogen.slug  # Stash this id so we can use it
    async_session.expire_all()

    res = await http_client.put(
        f"/v2/orgs/{group_id}/pathogens/{pathogen_slug}/samples",
        json=request_data,
        headers=auth_headers,
    )
    api_response = {row["id"]: row for row in res.json()["samples"]}

    assert res.status_code == 200

    sample_fields = [
        "collection_date",
        "private",
        "private_identifier",
        "public_identifier",
    ]
    location_fields = ["collection_location"]
    genome_fields = ["sequencing_date"]
    current_year = datetime.date.today().strftime("%Y")
    for sample_id, expected in reorganized_data.items():
        # pull sample from the database to verify sample was updated correctly
        q = await async_session.execute(
            sa.select(Sample)  # type: ignore
            .options(
                joinedload(Sample.uploaded_pathogen_genome),
                joinedload(Sample.collection_location),
            )
            .filter(Sample.id == sample_id)
        )
        sample_pulled_from_db = q.scalars().one()

        for field in sample_fields + location_fields + genome_fields:
            api_response_value = api_response[sample_id].get(field)
            request_field_value = expected[field]
            if field == "public_identifier" and request_field_value is None:
                request_field_value = (
                    f"{repo_prefix}/USA/testgroupNone-{sample_id}/{current_year}"
                )
            # Handle location fields
            if field in location_fields:
                db_field_value = getattr(sample_pulled_from_db, field).id
                api_response_value = api_response_value["id"]
            # Handle UploadedPathogenGenome fields
            elif field in genome_fields:
                db_field_value = getattr(
                    sample_pulled_from_db.uploaded_pathogen_genome, field
                )
            else:
                db_field_value = getattr(sample_pulled_from_db, field)
            if "date" in field:
                db_field_value = str(db_field_value) if db_field_value else None
                request_field_value = (
                    str(request_field_value) if request_field_value else None
                )
            # Check that the DB and our API Request match
            # TODO - this isn't handling auto generated values !!!!
            assert db_field_value == request_field_value
            # Check that the DB and our API Response match.
            assert db_field_value == api_response_value


async def test_update_samples_access_denied(
    async_session: AsyncSession,
    http_client: AsyncClient,
    split_client: SplitClient,
):
    """
    Test update failures
    """
    pathogen, repo_config = setup_random_repo_configs(
        async_session, split_client=split_client
    )
    user, group, samples, newlocation = await make_test_samples(async_session, pathogen)
    user2, group2, samples2, newlocation2 = await make_test_samples(
        async_session, pathogen, suffix="2"
    )

    auth_headers = {"user_id": user.auth0_user_id}

    data = {
        "samples": [
            {
                "id": samples2[0].id,
                "private_identifier": "new_private_identifier",
                "public_identifier": "new_public_identifier",
                "collection_location": samples2[0].location_id,
                "private": True,
                "sequencing_date": None,
                "collection_date": "2021-11-11",
            }
        ]
    }

    res = await http_client.put(
        f"/v2/orgs/{group.id}/pathogens/{pathogen.slug}/samples",
        json=data,
        headers=auth_headers,
    )
    assert res.status_code == 404


async def test_update_samples_request_failures(
    async_session: AsyncSession,
    http_client: AsyncClient,
    split_client: SplitClient,
):
    """
    Test update failures
    """
    pathogen, repo_config = setup_random_repo_configs(
        async_session, split_client=split_client
    )
    user, group, samples, newlocation = await make_test_samples(async_session, pathogen)

    auth_headers = {"user_id": user.auth0_user_id}

    bad_requests = [
        [
            {
                "id": samples[0].id,
                "collection_location": 9999,  # Use a location id that doesn't exist
                "private_identifier": "new_private_identifier",
                "public_identifier": "new_public_identifier",
                "private": True,
                "sequencing_date": None,
                "collection_date": "2021-11-11",
            },
            400,
        ],
        [
            {
                "id": samples[0].id,
                "sequencing_date": "kapow",  # date deserialization failure
                "private_identifier": "new_private_identifier_1",
                "public_identifier": "new_public_identifier_1",
                "private": True,
                "collection_date": "2021-11-11",
                "collection_location": samples[0].location_id,
            },
            422,
        ],
        [
            {
                "id": samples[0].id,
                "private": True,
                "private_identifier": "new_private_identifier_2",
                "public_identifier": "",  # empty strings not allowed
                "sequencing_date": None,
                "collection_date": "2021-11-11",
                "collection_location": samples[0].location_id,
            },
            422,
        ],
        [
            {
                "id": samples[0].id,
                "private": "something",  # Bad boolean
                "private_identifier": "new_private_identifier_3",
                "public_identifier": "new_public_identifier_3",
                "sequencing_date": None,
                "collection_date": "2021-11-11",
                "collection_location": samples[0].location_id,
            },
            422,
        ],
        [
            {
                "id": samples[0].id,
                "public_identifier": samples[
                    1
                ].public_identifier,  # Trigger duplicate identifier error
                "private_identifier": "new_private_identifier_4",
                "private": True,
                "sequencing_date": None,
                "collection_date": "2021-11-11",
                "collection_location": samples[0].location_id,
            },
            400,
        ],
        [
            {
                "id": samples[0].id,
                "private_identifier": samples[
                    1
                ].private_identifier,  # Trigger duplicate identifier error
                "public_identifier": "new_public_identifier_5",
                "private": True,
                "sequencing_date": None,
                "collection_date": "2021-11-11",
                "collection_location": samples[0].location_id,
            },
            400,
        ],
    ]
    for request, response_code in bad_requests:
        data = {"samples": [request]}

        res = await http_client.put(
            f"/v2/orgs/{group.id}/pathogens/{pathogen.slug}/samples",
            json=data,
            headers=auth_headers,
        )
        assert res.status_code == response_code


async def setup_validation_data(async_session: AsyncSession, split_client: SplitClient):
    group = group_factory()
    pathogen, repo_config = setup_random_repo_configs(
        async_session, split_client=split_client
    )
    repo = repo_config.public_repository
    user = await userrole_factory(async_session, group)
    location = location_factory(
        "North America", "USA", "California", "Santa Barbara County"
    )
    sample = sample_factory(group, user, location, pathogen=pathogen)
    strain_sample = repo_metadata_factory(pathogen, repo)
    isl_sample = repo_metadata_factory(
        pathogen, repo, strain="USA/ISL-TEST/hCov-19", isl="EPI_ISL_3141592"
    )
    async_session.add(sample)
    async_session.add(strain_sample)
    async_session.add(isl_sample)
    await async_session.commit()

    return user, group, pathogen, repo, sample, strain_sample, isl_sample, repo_config


async def test_validation_endpoint(
    async_session: AsyncSession, http_client: AsyncClient, split_client: SplitClient
):
    """
    Test that validation endpoint is correctly identifying identifiers that are in the DB, and that samples are properly stripped of hCoV-19/ prefix
    """

    (
        user,
        group,
        pathogen,
        _,
        sample,
        gisaid_sample,
        isl_sample,
        repo_config,
    ) = await setup_validation_data(async_session, split_client)

    # add hCoV-19/ as prefix to gisaid identifier to check that stripping of prefix is being done correctly
    data = {
        "sample_ids": [
            sample.public_identifier,
            f"{repo_config.prefix}/{gisaid_sample.strain}",
            isl_sample.isl,
        ],
    }
    auth_headers = {"user_id": user.auth0_user_id}
    res = await http_client.post(
        f"/v2/orgs/{group.id}/pathogens/{pathogen.slug}/samples/validate_ids/",
        json=data,
        headers=auth_headers,
    )

    assert res.status_code == 200
    response = res.json()
    assert response["missing_sample_ids"] == []


async def test_validation_endpoint_missing_identifier(
    async_session: AsyncSession, http_client: AsyncClient, split_client: SplitClient
):
    """
    Test that validation endpoint is correctly identifying identifiers that are not aspen public or private ids or gisaid ids
    """

    (
        user,
        group,
        pathogen,
        _,
        sample,
        gisaid_sample,
        isl_sample,
        _,
    ) = await setup_validation_data(async_session, split_client)
    data = {
        "sample_ids": [
            sample.public_identifier,
            gisaid_sample.strain,
            isl_sample.isl,
            "this_is_missing",
        ],
    }
    auth_headers = {"user_id": user.auth0_user_id}
    res = await http_client.post(
        f"/v2/orgs/{group.id}/pathogens/{pathogen.slug}/samples/validate_ids/",
        json=data,
        headers=auth_headers,
    )

    # request should not fail, should return list of samples that are missing from the DB
    assert res.status_code == 200
    response = res.json()
    assert response["missing_sample_ids"] == ["this_is_missing"]<|MERGE_RESOLUTION|>--- conflicted
+++ resolved
@@ -675,13 +675,7 @@
     )
     sc2 = pathogen_factory("SC2", "SARS-Cov-2")
     sample = sample_factory(group, user, location, pathogen=sc2)
-<<<<<<< HEAD
-    uploaded_pathogen_genome = uploaded_pathogen_genome_factory(
-        sample
-    )
-=======
     uploaded_pathogen_genome = uploaded_pathogen_genome_factory(sample)
->>>>>>> 32f4f111
     async_session.add(group)
     await async_session.commit()
 
