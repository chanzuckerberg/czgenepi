from __future__ import annotations

<<<<<<< HEAD
from sqlalchemy import Column, Date, DateTime, Float, ForeignKey, func, Integer, String
=======
import enum
from typing import MutableSequence, Sequence, TYPE_CHECKING

import enumtables
from sqlalchemy import (
    Column,
    Date,
    DateTime,
    Float,
    ForeignKey,
    func,
    Integer,
    String,
    text,
    UniqueConstraint,
)
from sqlalchemy.dialects.postgresql import JSONB
>>>>>>> f90eab62
from sqlalchemy.orm import backref, deferred, relationship

from aspen.database.models.entity import Entity, EntityType
from aspen.database.models.sample import Sample


class PathogenGenome(Entity):
    __tablename__ = "pathogen_genomes"

    entity_id = Column(Integer, ForeignKey(Entity.id), primary_key=True)
    sequence = deferred(Column(String, nullable=False), raiseload=True)
    sequencing_date = Column(Date, nullable=True)

    # statistics for the pathogen genome
    def calculate_num_unambiguous_sites(self):
        return sum((1 for i in self.current_parameters["sequence"] if i in ("ACTGU")))

    num_unambiguous_sites = Column(
        Integer,
        nullable=False,
        default=calculate_num_unambiguous_sites,
        comment="Number of sites with allele A, C, T, U or G",
    )

    def calculate_num_missing_alleles(self):
        return sum((1 for i in self.current_parameters["sequence"] if i == "N"))

    num_missing_alleles = Column(
        Integer,
        nullable=False,
        default=calculate_num_missing_alleles,
        comment=(
            "Number of sites with N, the missing allele,"
            " typically indicating low depth"
        ),
    )

    def calculate_num_mixed(self):
        return sum(
            (1 for i in self.current_parameters["sequence"] if i not in ("ACTGUN-"))
        )

    num_mixed = Column(
        Integer,
        nullable=False,
        default=calculate_num_mixed,
        comment=(
            "Number of sites with an ambiguous allele, e.g. M, K, Y, etc.,"
            " indicating support for 2 or more alleles in the reads."
        ),
    )

    # Store a map of the fields in this pango output file
    pangolin_output = Column(
        JSONB,
        nullable=True,
        default=text("'{}'::jsonb"),
        server_default=text("'{}'::jsonb"),
    )

    pangolin_lineage = Column(String, nullable=True)
    pangolin_probability = Column(Float, nullable=True)
    pangolin_version = Column(String, nullable=True)
    pangolin_last_updated = Column(DateTime, nullable=True)


class UploadedPathogenGenome(PathogenGenome):
    __tablename__ = "uploaded_pathogen_genomes"
    __mapper_args__ = {"polymorphic_identity": EntityType.UPLOADED_PATHOGEN_GENOME}

    pathogen_genome_id = Column(
        Integer, ForeignKey(PathogenGenome.entity_id), primary_key=True
    )
    sample_id = Column(Integer, ForeignKey(Sample.id), unique=True, nullable=False)
    # The default value of cascade is "save-update, merge", so if we want to enable "delete", we
    # need to include the other options as well to maintain backwards compatibility.
    sample = relationship(  # type: ignore
        Sample,
        backref=backref(
            "uploaded_pathogen_genome",
            uselist=False,
            cascade="delete, merge, save-update",
        ),
    )

    sequencing_depth = Column(Float)
    upload_date = Column(DateTime, nullable=False, server_default=func.now())<|MERGE_RESOLUTION|>--- conflicted
+++ resolved
@@ -1,12 +1,5 @@
 from __future__ import annotations
 
-<<<<<<< HEAD
-from sqlalchemy import Column, Date, DateTime, Float, ForeignKey, func, Integer, String
-=======
-import enum
-from typing import MutableSequence, Sequence, TYPE_CHECKING
-
-import enumtables
 from sqlalchemy import (
     Column,
     Date,
@@ -17,10 +10,8 @@
     Integer,
     String,
     text,
-    UniqueConstraint,
 )
 from sqlalchemy.dialects.postgresql import JSONB
->>>>>>> f90eab62
 from sqlalchemy.orm import backref, deferred, relationship
 
 from aspen.database.models.entity import Entity, EntityType
