--- conflicted
+++ resolved
@@ -4,9 +4,4 @@
 from aspen.app.views.auth import callback_handling, login, logout  # noqa: F401
 from aspen.app.views.health import health  # noqa: F401
 from aspen.app.views.index import serve  # noqa: F401
-<<<<<<< HEAD
-from aspen.app.views.phylo_trees import phylo_trees  # noqa: F401
-=======
-from aspen.app.views.sample import getfastaurl  # noqa: F401
->>>>>>> f41df06d
 from aspen.app.views.usergroup import usergroup  # noqa: F401