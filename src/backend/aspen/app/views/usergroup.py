--- conflicted
+++ resolved
@@ -13,21 +13,13 @@
 GET_USER_FIELDS: Collection[str] = ("name", "agreed_to_tos")
 GET_GROUP_FIELDS: Collection[str] = ("name",)
 PUT_USER_FIELDS: Collection[str] = ("name", "email", "agreed_to_tos")
-<<<<<<< HEAD
 POST_USER_REQUIRED_FIELDS: Collection[str] = (
     "name",
     "email",
-=======
-POST_USER_FIELDS: Collection[str] = (
-    "name",
-    "email",
-    "auth0_user_id",
->>>>>>> 9572ecca
     "group_admin",
     "system_admin",
     "group_id",
 )
-<<<<<<< HEAD
 POST_USER_OPTIONAL_FIELDS: Collection[str] = ("auth0_user_id",)
 
 
@@ -59,11 +51,7 @@
 
     return user_created
 
-
-=======
-
-
->>>>>>> 9572ecca
+  
 @application.route("/api/usergroup", methods=["GET", "PUT", "POST"])
 @requires_auth
 def usergroup():
@@ -100,7 +88,6 @@
             if user.system_admin:
                 # check we're only getting fields that we expect
                 new_user_data: Dict[str, Union[str, bool]] = {
-<<<<<<< HEAD
                     k: v
                     for k, v in request.get_json().items()
                     if k in POST_USER_REQUIRED_FIELDS + POST_USER_OPTIONAL_FIELDS
@@ -109,12 +96,6 @@
                     f
                     for f in POST_USER_REQUIRED_FIELDS
                     if f not in new_user_data.keys()
-=======
-                    k: v for k, v in request.get_json().items() if k in POST_USER_FIELDS
-                }
-                missing_required_fields = [
-                    f for f in POST_USER_FIELDS if f not in new_user_data.keys()
->>>>>>> 9572ecca
                 ]
                 if missing_required_fields:
                     return Response(
@@ -122,7 +103,6 @@
                         400,
                     )
                 else:
-<<<<<<< HEAD
                     if "auth0_user_id" not in new_user_data.keys():
                         user_created: Union[
                             Mapping[str, Union[str, bool, Collection]], Response
@@ -137,8 +117,6 @@
                             return user_created
                         new_user_data.update({"auth0_user_id": user_created["user_id"]})
 
-=======
->>>>>>> 9572ecca
                     user = User(**new_user_data)
                     db_session.add(user)
                     db_session.flush()
