--- conflicted
+++ resolved
@@ -37,7 +37,7 @@
     UploadedPathogenGenome,
     WorkflowStatusType,
 )
-from aspen.database.models.sample import create_public_ids
+from aspen.database.models.sample import create_public_ids, RegionType
 from aspen.database.models.usergroup import Group, User
 from aspen.error import http_exceptions as ex
 from aspen.error.recoverable import RecoverableError
@@ -229,114 +229,6 @@
     return jsonify({"url": presigned_url})
 
 
-<<<<<<< HEAD
-@application.route("/api/samples", methods=["GET"])
-@requires_auth
-def samples():
-    user = g.auth_user
-
-    cansee_groups_metadata: Set[int] = {
-        cansee.owner_group_id
-        for cansee in user.group.can_see
-        if cansee.data_type == DataType.METADATA
-    }
-    cansee_groups_private_identifiers: Set[int] = {
-        cansee.owner_group_id
-        for cansee in user.group.can_see
-        if cansee.data_type == DataType.PRIVATE_IDENTIFIERS
-    }
-
-    # load the samples.
-    samples: Sequence[Sample] = (
-        g.db_session.query(Sample)
-        .filter(
-            or_(
-                Sample.submitting_group_id == user.group_id,
-                and_(
-                    Sample.submitting_group_id.in_(cansee_groups_metadata),
-                    ~Sample.private,
-                ),
-                user.system_admin,
-            )
-        )
-        .options(
-            joinedload(Sample.uploaded_pathogen_genome),
-            joinedload(Sample.sequencing_reads_collection),
-            joinedload(Sample.collection_location),
-        )
-        .all()
-    )
-    sample_entity_ids: MutableSequence[int] = list()
-    for sample in samples:
-        if sample.uploaded_pathogen_genome is not None:
-            sample_entity_ids.append(sample.uploaded_pathogen_genome.entity_id)
-
-    # load the gisaid_accessioning workflows.
-    gisaid_accession_workflows: Sequence[GisaidAccessionWorkflow] = (
-        g.db_session.query(GisaidAccessionWorkflow)
-        .join(GisaidAccessionWorkflow.inputs)
-        .filter(Entity.id.in_(sample_entity_ids))
-        .options(
-            joinedload(GisaidAccessionWorkflow.inputs),
-            joinedload(GisaidAccessionWorkflow.outputs.of_type(GisaidAccession)),
-        )
-        .all()
-    )
-    entity_id_to_gisaid_accession_workflow_map: defaultdict[
-        int, list[GisaidAccessionWorkflow]
-    ] = defaultdict(list)
-    for gisaid_accession_workflow in gisaid_accession_workflows:
-        for workflow_input in gisaid_accession_workflow.inputs:
-            if isinstance(workflow_input, (UploadedPathogenGenome)):
-                entity_id_to_gisaid_accession_workflow_map[
-                    workflow_input.entity_id
-                ].append(gisaid_accession_workflow)
-    for (
-        gisaid_accession_workflow_list
-    ) in entity_id_to_gisaid_accession_workflow_map.values():
-        # sort by success, date.
-        gisaid_accession_workflow_list.sort(
-            key=lambda gisaid_accession_workflow: (
-                1
-                if gisaid_accession_workflow.workflow_status
-                == WorkflowStatusType.COMPLETED
-                else 0,
-                gisaid_accession_workflow.start_datetime,
-            ),
-            reverse=True,
-        )
-
-    # filter for only information we need in sample table view
-    results: MutableSequence[Mapping[str, Any]] = list()
-    for sample in samples:
-        returned_sample_data = {
-            "public_identifier": sample.public_identifier,
-            "upload_date": _format_created_date(sample),
-            "collection_date": api_utils.format_date(sample.collection_date),
-            "sequencing_date": _format_sequencing_date(sample),
-            "collection_location": sample.collection_location,
-            "gisaid": _format_gisaid_accession(
-                sample, entity_id_to_gisaid_accession_workflow_map
-            ),
-            "czb_failed_genome_recovery": sample.czb_failed_genome_recovery,
-            "lineage": _format_lineage(sample),
-            "private": sample.private,
-        }
-
-        if (
-            sample.submitting_group_id == user.group_id
-            or sample.submitting_group_id in cansee_groups_private_identifiers
-            or user.system_admin
-        ):
-            returned_sample_data["private_identifier"] = sample.private_identifier
-
-        results.append(returned_sample_data)
-
-    return jsonify({SAMPLE_KEY: results})
-
-
-=======
->>>>>>> 51c87003
 def _kick_off_pangolin(group_prefix: str, sample_ids: Sequence[str]):
     sfn_params = application.aspen_config.AWS_PANGOLIN_SFN_PARAMETERS
     sfn_input_json = {
@@ -441,20 +333,30 @@
 
             location_id = data["sample"].get("location_id", None)
             valid_location: Optional[Location] = None
-            if not location_id:
-                sentry_sdk.capture_message("No location_id provided for sample")
-                raise ex.BadRequestException("No location_id provided for sample")
-            try:
-                valid_location = (
-                    g.db_session.query(Location)
-                    .filter(Location.id == location_id)
-                    .one()
-                )
-            except NoResultFound:
-                sentry_sdk.capture_message(f"No valid location for id {location_id}")
-                raise ex.BadRequestException("Invalid location id for sample")
-
-            sample_args["location_id"] = valid_location.id
+            if location_id:
+                try:
+                    valid_location = (
+                        g.db_session.query(Location)
+                        .filter(Location.id == location_id)
+                        .one()
+                    )
+                except NoResultFound:
+                    sentry_sdk.capture_message(
+                        f"No valid location for id {location_id}"
+                    )
+                    raise ex.BadRequestException("Invalid location id for sample")
+
+            if valid_location:
+                sample_args["location_id"] = valid_location.id
+                sample_args["region"] = RegionType(valid_location.region)
+                sample_args["country"] = valid_location.country
+                sample_args["division"] = valid_location.division
+                sample_args["location"] = valid_location.location or ""
+            else:
+                sample_args["region"] = RegionType.NORTH_AMERICA
+                sample_args["country"] = DEFAULT_COUNTRY
+                sample_args["division"] = DEFAULT_DIVISION
+                sample_args["location"] = data["sample"]["location"]
 
             sequence = data["pathogen_genome"]["sequence"]
             if not check_valid_sequence(sequence):
